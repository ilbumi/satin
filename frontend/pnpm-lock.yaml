lockfileVersion: '9.0'

settings:
  autoInstallPeers: true
  excludeLinksFromLockfile: false

importers:

  .:
    dependencies:
      '@urql/svelte':
        specifier: ^4.2.3
        version: 4.2.3(@urql/core@5.2.0(graphql@16.11.0))(svelte@5.36.17)
      graphql:
        specifier: ^16.11.0
        version: 16.11.0
      uuid:
        specifier: ^11.1.0
        version: 11.1.0
    devDependencies:
      '@chromatic-com/storybook':
        specifier: ^4.0.1
        version: 4.0.1(storybook@9.0.18(@testing-library/dom@10.4.0)(prettier@3.6.2))
      '@eslint/compat':
        specifier: ^1.2.5
        version: 1.3.1(eslint@9.32.0)
      '@eslint/js':
        specifier: ^9.18.0
        version: 9.32.0
      '@storybook/addon-a11y':
        specifier: ^9.0.18
        version: 9.0.18(storybook@9.0.18(@testing-library/dom@10.4.0)(prettier@3.6.2))
      '@storybook/addon-docs':
        specifier: ^9.0.18
        version: 9.0.18(@types/react@19.1.8)(storybook@9.0.18(@testing-library/dom@10.4.0)(prettier@3.6.2))
      '@storybook/addon-svelte-csf':
        specifier: ^5.0.7
        version: 5.0.7(@storybook/svelte@9.0.18(storybook@9.0.18(@testing-library/dom@10.4.0)(prettier@3.6.2))(svelte@5.36.17))(@sveltejs/vite-plugin-svelte@6.1.0(svelte@5.36.17)(vite@7.0.6(@types/node@24.1.0)))(storybook@9.0.18(@testing-library/dom@10.4.0)(prettier@3.6.2))(svelte@5.36.17)(vite@7.0.6(@types/node@24.1.0))
      '@storybook/addon-vitest':
        specifier: ^9.0.18
        version: 9.0.18(@vitest/browser@3.2.4)(@vitest/runner@3.2.4)(react-dom@19.1.0(react@19.1.0))(react@19.1.0)(storybook@9.0.18(@testing-library/dom@10.4.0)(prettier@3.6.2))(vitest@3.2.4)
      '@storybook/sveltekit':
        specifier: ^9.0.18
        version: 9.0.18(@sveltejs/vite-plugin-svelte@6.1.0(svelte@5.36.17)(vite@7.0.6(@types/node@24.1.0)))(storybook@9.0.18(@testing-library/dom@10.4.0)(prettier@3.6.2))(svelte@5.36.17)(vite@7.0.6(@types/node@24.1.0))
      '@sveltejs/adapter-node':
        specifier: ^5.2.13
        version: 5.2.13(@sveltejs/kit@2.26.1(@sveltejs/vite-plugin-svelte@6.1.0(svelte@5.36.17)(vite@7.0.6(@types/node@24.1.0)))(svelte@5.36.17)(vite@7.0.6(@types/node@24.1.0)))
      '@sveltejs/kit':
        specifier: ^2.22.0
        version: 2.26.1(@sveltejs/vite-plugin-svelte@6.1.0(svelte@5.36.17)(vite@7.0.6(@types/node@24.1.0)))(svelte@5.36.17)(vite@7.0.6(@types/node@24.1.0))
      '@sveltejs/vite-plugin-svelte':
        specifier: ^6.0.0
        version: 6.1.0(svelte@5.36.17)(vite@7.0.6(@types/node@24.1.0))
      '@testing-library/jest-dom':
        specifier: ^6.6.4
        version: 6.6.4
      '@testing-library/svelte':
        specifier: ^5.2.8
<<<<<<< HEAD
      '@testing-library/user-event':
        specifier: ^14.6.1
        version: 14.6.1(@testing-library/dom@10.4.0)
      '@types/uuid':
        specifier: ^10.0.0
        version: 10.0.0
        version: 5.2.8(svelte@5.36.17)(vite@7.0.6(@types/node@24.1.0))(vitest@3.2.4)
      '@types/node':
        specifier: ^24
        version: 24.1.0
=======
        version: 5.2.8(svelte@5.36.17)(vite@7.0.6(@types/node@24.1.0))(vitest@3.2.4)
      '@testing-library/user-event':
        specifier: ^14.6.1
        version: 14.6.1(@testing-library/dom@10.4.0)
      '@types/node':
        specifier: ^24
        version: 24.1.0
      '@types/uuid':
        specifier: ^10.0.0
        version: 10.0.0
>>>>>>> 6f66efdf
      '@vitest/browser':
        specifier: ^3.2.3
        version: 3.2.4(playwright@1.54.1)(vite@7.0.6(@types/node@24.1.0))(vitest@3.2.4)
      '@vitest/coverage-v8':
        specifier: ^3.2.4
        version: 3.2.4(@vitest/browser@3.2.4)(vitest@3.2.4)
      eslint:
        specifier: ^9.18.0
        version: 9.32.0
      eslint-config-prettier:
        specifier: ^10.0.1
        version: 10.1.8(eslint@9.32.0)
      eslint-plugin-storybook:
        specifier: ^9.0.18
        version: 9.0.18(eslint@9.32.0)(storybook@9.0.18(@testing-library/dom@10.4.0)(prettier@3.6.2))(typescript@5.8.3)
      eslint-plugin-svelte:
        specifier: ^3.0.0
        version: 3.11.0(eslint@9.32.0)(svelte@5.36.17)
      globals:
        specifier: ^16.0.0
        version: 16.3.0
      playwright:
        specifier: ^1.53.0
        version: 1.54.1
      prettier:
        specifier: ^3.4.2
        version: 3.6.2
      prettier-plugin-svelte:
        specifier: ^3.3.3
        version: 3.4.0(prettier@3.6.2)(svelte@5.36.17)
      storybook:
        specifier: ^9.0.18
        version: 9.0.18(@testing-library/dom@10.4.0)(prettier@3.6.2)
      svelte:
        specifier: ^5.0.0
        version: 5.36.17
      svelte-check:
        specifier: ^4.0.0
        version: 4.3.0(picomatch@4.0.3)(svelte@5.36.17)(typescript@5.8.3)
      typescript:
        specifier: ^5.0.0
        version: 5.8.3
      typescript-eslint:
        specifier: ^8.20.0
        version: 8.38.0(eslint@9.32.0)(typescript@5.8.3)
      vite:
        specifier: ^7.0.4
        version: 7.0.6(@types/node@24.1.0)
      vitest:
        specifier: ^3.2.3
        version: 3.2.4(@types/node@24.1.0)(@vitest/browser@3.2.4)
      vitest-browser-svelte:
        specifier: ^1.0.0
        version: 1.0.0(@vitest/browser@3.2.4)(svelte@5.36.17)(vitest@3.2.4)

packages:

  '@0no-co/graphql.web@1.2.0':
    resolution: {integrity: sha512-/1iHy9TTr63gE1YcR5idjx8UREz1s0kFhydf3bBLCXyqjhkIc6igAzTOx3zPifCwFR87tsh/4Pa9cNts6d2otw==}
    peerDependencies:
      graphql: ^14.0.0 || ^15.0.0 || ^16.0.0
    peerDependenciesMeta:
      graphql:
        optional: true

  '@adobe/css-tools@4.4.3':
    resolution: {integrity: sha512-VQKMkwriZbaOgVCby1UDY/LDk5fIjhQicCvVPFqfe+69fWaPWydbWJ3wRt59/YzIwda1I81loas3oCoHxnqvdA==}

  '@ampproject/remapping@2.3.0':
    resolution: {integrity: sha512-30iZtAPgz+LTIYoeivqYo853f02jBYSd5uGnGpkFV0M3xOt9aN73erkgYAmZU43x4VfqcnLxW9Kpg3R5LC4YYw==}
    engines: {node: '>=6.0.0'}

  '@babel/code-frame@7.27.1':
    resolution: {integrity: sha512-cjQ7ZlQ0Mv3b47hABuTevyTuYN4i+loJKGeV9flcCgIK37cCXRh+L1bd3iBHlynerhQ7BhCkn2BPbQUL+rGqFg==}
    engines: {node: '>=6.9.0'}

  '@babel/helper-string-parser@7.27.1':
    resolution: {integrity: sha512-qMlSxKbpRlAridDExk92nSobyDdpPijUq2DW6oDnUqd0iOGxmQjyqhMIihI9+zv4LPyZdRje2cavWPbCbWm3eA==}
    engines: {node: '>=6.9.0'}

  '@babel/helper-validator-identifier@7.27.1':
    resolution: {integrity: sha512-D2hP9eA+Sqx1kBZgzxZh0y1trbuU+JoDkiEwqhQ36nodYqJwyEIhPSdMNd7lOm/4io72luTPWH20Yda0xOuUow==}
    engines: {node: '>=6.9.0'}

  '@babel/parser@7.28.0':
    resolution: {integrity: sha512-jVZGvOxOuNSsuQuLRTh13nU0AogFlw32w/MT+LV6D3sP5WdbW61E77RnkbaO2dUvmPAYrBDJXGn5gGS6tH4j8g==}
    engines: {node: '>=6.0.0'}
    hasBin: true

  '@babel/runtime@7.28.2':
    resolution: {integrity: sha512-KHp2IflsnGywDjBWDkR9iEqiWSpc8GIi0lgTT3mOElT0PP1tG26P4tmFI2YvAdzgq9RGyoHZQEIEdZy6Ec5xCA==}
    engines: {node: '>=6.9.0'}

  '@babel/types@7.28.2':
    resolution: {integrity: sha512-ruv7Ae4J5dUYULmeXw1gmb7rYRz57OWCPM57pHojnLq/3Z1CK2lNSLTCVjxVk1F/TZHwOZZrOWi0ur95BbLxNQ==}
    engines: {node: '>=6.9.0'}

  '@bcoe/v8-coverage@1.0.2':
    resolution: {integrity: sha512-6zABk/ECA/QYSCQ1NGiVwwbQerUCZ+TQbp64Q3AgmfNvurHH0j8TtXa1qbShXA6qqkpAj4V5W8pP6mLe1mcMqA==}
    engines: {node: '>=18'}

  '@chromatic-com/storybook@4.0.1':
    resolution: {integrity: sha512-GQXe5lyZl3yLewLJQyFXEpOp2h+mfN2bPrzYaOFNCJjO4Js9deKbRHTOSaiP2FRwZqDLdQwy2+SEGeXPZ94yYw==}
    engines: {node: '>=20.0.0', yarn: '>=1.22.18'}
    peerDependencies:
      storybook: ^0.0.0-0 || ^9.0.0 || ^9.1.0-0

  '@esbuild/aix-ppc64@0.25.8':
    resolution: {integrity: sha512-urAvrUedIqEiFR3FYSLTWQgLu5tb+m0qZw0NBEasUeo6wuqatkMDaRT+1uABiGXEu5vqgPd7FGE1BhsAIy9QVA==}
    engines: {node: '>=18'}
    cpu: [ppc64]
    os: [aix]

  '@esbuild/android-arm64@0.25.8':
    resolution: {integrity: sha512-OD3p7LYzWpLhZEyATcTSJ67qB5D+20vbtr6vHlHWSQYhKtzUYrETuWThmzFpZtFsBIxRvhO07+UgVA9m0i/O1w==}
    engines: {node: '>=18'}
    cpu: [arm64]
    os: [android]

  '@esbuild/android-arm@0.25.8':
    resolution: {integrity: sha512-RONsAvGCz5oWyePVnLdZY/HHwA++nxYWIX1atInlaW6SEkwq6XkP3+cb825EUcRs5Vss/lGh/2YxAb5xqc07Uw==}
    engines: {node: '>=18'}
    cpu: [arm]
    os: [android]

  '@esbuild/android-x64@0.25.8':
    resolution: {integrity: sha512-yJAVPklM5+4+9dTeKwHOaA+LQkmrKFX96BM0A/2zQrbS6ENCmxc4OVoBs5dPkCCak2roAD+jKCdnmOqKszPkjA==}
    engines: {node: '>=18'}
    cpu: [x64]
    os: [android]

  '@esbuild/darwin-arm64@0.25.8':
    resolution: {integrity: sha512-Jw0mxgIaYX6R8ODrdkLLPwBqHTtYHJSmzzd+QeytSugzQ0Vg4c5rDky5VgkoowbZQahCbsv1rT1KW72MPIkevw==}
    engines: {node: '>=18'}
    cpu: [arm64]
    os: [darwin]

  '@esbuild/darwin-x64@0.25.8':
    resolution: {integrity: sha512-Vh2gLxxHnuoQ+GjPNvDSDRpoBCUzY4Pu0kBqMBDlK4fuWbKgGtmDIeEC081xi26PPjn+1tct+Bh8FjyLlw1Zlg==}
    engines: {node: '>=18'}
    cpu: [x64]
    os: [darwin]

  '@esbuild/freebsd-arm64@0.25.8':
    resolution: {integrity: sha512-YPJ7hDQ9DnNe5vxOm6jaie9QsTwcKedPvizTVlqWG9GBSq+BuyWEDazlGaDTC5NGU4QJd666V0yqCBL2oWKPfA==}
    engines: {node: '>=18'}
    cpu: [arm64]
    os: [freebsd]

  '@esbuild/freebsd-x64@0.25.8':
    resolution: {integrity: sha512-MmaEXxQRdXNFsRN/KcIimLnSJrk2r5H8v+WVafRWz5xdSVmWLoITZQXcgehI2ZE6gioE6HirAEToM/RvFBeuhw==}
    engines: {node: '>=18'}
    cpu: [x64]
    os: [freebsd]

  '@esbuild/linux-arm64@0.25.8':
    resolution: {integrity: sha512-WIgg00ARWv/uYLU7lsuDK00d/hHSfES5BzdWAdAig1ioV5kaFNrtK8EqGcUBJhYqotlUByUKz5Qo6u8tt7iD/w==}
    engines: {node: '>=18'}
    cpu: [arm64]
    os: [linux]

  '@esbuild/linux-arm@0.25.8':
    resolution: {integrity: sha512-FuzEP9BixzZohl1kLf76KEVOsxtIBFwCaLupVuk4eFVnOZfU+Wsn+x5Ryam7nILV2pkq2TqQM9EZPsOBuMC+kg==}
    engines: {node: '>=18'}
    cpu: [arm]
    os: [linux]

  '@esbuild/linux-ia32@0.25.8':
    resolution: {integrity: sha512-A1D9YzRX1i+1AJZuFFUMP1E9fMaYY+GnSQil9Tlw05utlE86EKTUA7RjwHDkEitmLYiFsRd9HwKBPEftNdBfjg==}
    engines: {node: '>=18'}
    cpu: [ia32]
    os: [linux]

  '@esbuild/linux-loong64@0.25.8':
    resolution: {integrity: sha512-O7k1J/dwHkY1RMVvglFHl1HzutGEFFZ3kNiDMSOyUrB7WcoHGf96Sh+64nTRT26l3GMbCW01Ekh/ThKM5iI7hQ==}
    engines: {node: '>=18'}
    cpu: [loong64]
    os: [linux]

  '@esbuild/linux-mips64el@0.25.8':
    resolution: {integrity: sha512-uv+dqfRazte3BzfMp8PAQXmdGHQt2oC/y2ovwpTteqrMx2lwaksiFZ/bdkXJC19ttTvNXBuWH53zy/aTj1FgGw==}
    engines: {node: '>=18'}
    cpu: [mips64el]
    os: [linux]

  '@esbuild/linux-ppc64@0.25.8':
    resolution: {integrity: sha512-GyG0KcMi1GBavP5JgAkkstMGyMholMDybAf8wF5A70CALlDM2p/f7YFE7H92eDeH/VBtFJA5MT4nRPDGg4JuzQ==}
    engines: {node: '>=18'}
    cpu: [ppc64]
    os: [linux]

  '@esbuild/linux-riscv64@0.25.8':
    resolution: {integrity: sha512-rAqDYFv3yzMrq7GIcen3XP7TUEG/4LK86LUPMIz6RT8A6pRIDn0sDcvjudVZBiiTcZCY9y2SgYX2lgK3AF+1eg==}
    engines: {node: '>=18'}
    cpu: [riscv64]
    os: [linux]

  '@esbuild/linux-s390x@0.25.8':
    resolution: {integrity: sha512-Xutvh6VjlbcHpsIIbwY8GVRbwoviWT19tFhgdA7DlenLGC/mbc3lBoVb7jxj9Z+eyGqvcnSyIltYUrkKzWqSvg==}
    engines: {node: '>=18'}
    cpu: [s390x]
    os: [linux]

  '@esbuild/linux-x64@0.25.8':
    resolution: {integrity: sha512-ASFQhgY4ElXh3nDcOMTkQero4b1lgubskNlhIfJrsH5OKZXDpUAKBlNS0Kx81jwOBp+HCeZqmoJuihTv57/jvQ==}
    engines: {node: '>=18'}
    cpu: [x64]
    os: [linux]

  '@esbuild/netbsd-arm64@0.25.8':
    resolution: {integrity: sha512-d1KfruIeohqAi6SA+gENMuObDbEjn22olAR7egqnkCD9DGBG0wsEARotkLgXDu6c4ncgWTZJtN5vcgxzWRMzcw==}
    engines: {node: '>=18'}
    cpu: [arm64]
    os: [netbsd]

  '@esbuild/netbsd-x64@0.25.8':
    resolution: {integrity: sha512-nVDCkrvx2ua+XQNyfrujIG38+YGyuy2Ru9kKVNyh5jAys6n+l44tTtToqHjino2My8VAY6Lw9H7RI73XFi66Cg==}
    engines: {node: '>=18'}
    cpu: [x64]
    os: [netbsd]

  '@esbuild/openbsd-arm64@0.25.8':
    resolution: {integrity: sha512-j8HgrDuSJFAujkivSMSfPQSAa5Fxbvk4rgNAS5i3K+r8s1X0p1uOO2Hl2xNsGFppOeHOLAVgYwDVlmxhq5h+SQ==}
    engines: {node: '>=18'}
    cpu: [arm64]
    os: [openbsd]

  '@esbuild/openbsd-x64@0.25.8':
    resolution: {integrity: sha512-1h8MUAwa0VhNCDp6Af0HToI2TJFAn1uqT9Al6DJVzdIBAd21m/G0Yfc77KDM3uF3T/YaOgQq3qTJHPbTOInaIQ==}
    engines: {node: '>=18'}
    cpu: [x64]
    os: [openbsd]

  '@esbuild/openharmony-arm64@0.25.8':
    resolution: {integrity: sha512-r2nVa5SIK9tSWd0kJd9HCffnDHKchTGikb//9c7HX+r+wHYCpQrSgxhlY6KWV1nFo1l4KFbsMlHk+L6fekLsUg==}
    engines: {node: '>=18'}
    cpu: [arm64]
    os: [openharmony]

  '@esbuild/sunos-x64@0.25.8':
    resolution: {integrity: sha512-zUlaP2S12YhQ2UzUfcCuMDHQFJyKABkAjvO5YSndMiIkMimPmxA+BYSBikWgsRpvyxuRnow4nS5NPnf9fpv41w==}
    engines: {node: '>=18'}
    cpu: [x64]
    os: [sunos]

  '@esbuild/win32-arm64@0.25.8':
    resolution: {integrity: sha512-YEGFFWESlPva8hGL+zvj2z/SaK+pH0SwOM0Nc/d+rVnW7GSTFlLBGzZkuSU9kFIGIo8q9X3ucpZhu8PDN5A2sQ==}
    engines: {node: '>=18'}
    cpu: [arm64]
    os: [win32]

  '@esbuild/win32-ia32@0.25.8':
    resolution: {integrity: sha512-hiGgGC6KZ5LZz58OL/+qVVoZiuZlUYlYHNAmczOm7bs2oE1XriPFi5ZHHrS8ACpV5EjySrnoCKmcbQMN+ojnHg==}
    engines: {node: '>=18'}
    cpu: [ia32]
    os: [win32]

  '@esbuild/win32-x64@0.25.8':
    resolution: {integrity: sha512-cn3Yr7+OaaZq1c+2pe+8yxC8E144SReCQjN6/2ynubzYjvyqZjTXfQJpAcQpsdJq3My7XADANiYGHoFC69pLQw==}
    engines: {node: '>=18'}
    cpu: [x64]
    os: [win32]

  '@eslint-community/eslint-utils@4.7.0':
    resolution: {integrity: sha512-dyybb3AcajC7uha6CvhdVRJqaKyn7w2YKqKyAN37NKYgZT36w+iRb0Dymmc5qEJ549c/S31cMMSFd75bteCpCw==}
    engines: {node: ^12.22.0 || ^14.17.0 || >=16.0.0}
    peerDependencies:
      eslint: ^6.0.0 || ^7.0.0 || >=8.0.0

  '@eslint-community/regexpp@4.12.1':
    resolution: {integrity: sha512-CCZCDJuduB9OUkFkY2IgppNZMi2lBQgD2qzwXkEia16cge2pijY/aXi96CJMquDMn3nJdlPV1A5KrJEXwfLNzQ==}
    engines: {node: ^12.0.0 || ^14.0.0 || >=16.0.0}

  '@eslint/compat@1.3.1':
    resolution: {integrity: sha512-k8MHony59I5EPic6EQTCNOuPoVBnoYXkP+20xvwFjN7t0qI3ImyvyBgg+hIVPwC8JaxVjjUZld+cLfBLFDLucg==}
    engines: {node: ^18.18.0 || ^20.9.0 || >=21.1.0}
    peerDependencies:
      eslint: ^8.40 || 9
    peerDependenciesMeta:
      eslint:
        optional: true

  '@eslint/config-array@0.21.0':
    resolution: {integrity: sha512-ENIdc4iLu0d93HeYirvKmrzshzofPw6VkZRKQGe9Nv46ZnWUzcF1xV01dcvEg/1wXUR61OmmlSfyeyO7EvjLxQ==}
    engines: {node: ^18.18.0 || ^20.9.0 || >=21.1.0}

  '@eslint/config-helpers@0.3.0':
    resolution: {integrity: sha512-ViuymvFmcJi04qdZeDc2whTHryouGcDlaxPqarTD0ZE10ISpxGUVZGZDx4w01upyIynL3iu6IXH2bS1NhclQMw==}
    engines: {node: ^18.18.0 || ^20.9.0 || >=21.1.0}

  '@eslint/core@0.15.1':
    resolution: {integrity: sha512-bkOp+iumZCCbt1K1CmWf0R9pM5yKpDv+ZXtvSyQpudrI9kuFLp+bM2WOPXImuD/ceQuaa8f5pj93Y7zyECIGNA==}
    engines: {node: ^18.18.0 || ^20.9.0 || >=21.1.0}

  '@eslint/eslintrc@3.3.1':
    resolution: {integrity: sha512-gtF186CXhIl1p4pJNGZw8Yc6RlshoePRvE0X91oPGb3vZ8pM3qOS9W9NGPat9LziaBV7XrJWGylNQXkGcnM3IQ==}
    engines: {node: ^18.18.0 || ^20.9.0 || >=21.1.0}

  '@eslint/js@9.32.0':
    resolution: {integrity: sha512-BBpRFZK3eX6uMLKz8WxFOBIFFcGFJ/g8XuwjTHCqHROSIsopI+ddn/d5Cfh36+7+e5edVS8dbSHnBNhrLEX0zg==}
    engines: {node: ^18.18.0 || ^20.9.0 || >=21.1.0}

  '@eslint/object-schema@2.1.6':
    resolution: {integrity: sha512-RBMg5FRL0I0gs51M/guSAj5/e14VQ4tpZnQNWwuDT66P14I43ItmPfIZRhO9fUVIPOAQXU47atlywZ/czoqFPA==}
    engines: {node: ^18.18.0 || ^20.9.0 || >=21.1.0}

  '@eslint/plugin-kit@0.3.4':
    resolution: {integrity: sha512-Ul5l+lHEcw3L5+k8POx6r74mxEYKG5kOb6Xpy2gCRW6zweT6TEhAf8vhxGgjhqrd/VO/Dirhsb+1hNpD1ue9hw==}
    engines: {node: ^18.18.0 || ^20.9.0 || >=21.1.0}

  '@humanfs/core@0.19.1':
    resolution: {integrity: sha512-5DyQ4+1JEUzejeK1JGICcideyfUbGixgS9jNgex5nqkW+cY7WZhxBigmieN5Qnw9ZosSNVC9KQKyb+GUaGyKUA==}
    engines: {node: '>=18.18.0'}

  '@humanfs/node@0.16.6':
    resolution: {integrity: sha512-YuI2ZHQL78Q5HbhDiBA1X4LmYdXCKCMQIfw0pw7piHJwyREFebJUvrQN4cMssyES6x+vfUbx1CIpaQUKYdQZOw==}
    engines: {node: '>=18.18.0'}

  '@humanwhocodes/module-importer@1.0.1':
    resolution: {integrity: sha512-bxveV4V8v5Yb4ncFTT3rPSgZBOpCkjfK0y4oVVVJwIuDVBRMDXrPyXRL988i5ap9m9bnyEEjWfm5WkBmtffLfA==}
    engines: {node: '>=12.22'}

  '@humanwhocodes/retry@0.3.1':
    resolution: {integrity: sha512-JBxkERygn7Bv/GbN5Rv8Ul6LVknS+5Bp6RgDC/O8gEBU/yeH5Ui5C/OlWrTb6qct7LjjfT6Re2NxB0ln0yYybA==}
    engines: {node: '>=18.18'}

  '@humanwhocodes/retry@0.4.3':
    resolution: {integrity: sha512-bV0Tgo9K4hfPCek+aMAn81RppFKv2ySDQeMoSZuvTASywNTnVJCArCZE2FWqpvIatKu7VMRLWlR1EazvVhDyhQ==}
    engines: {node: '>=18.18'}

  '@isaacs/cliui@8.0.2':
    resolution: {integrity: sha512-O8jcjabXaleOG9DQ0+ARXWZBTfnP4WNAqzuiJK7ll44AmxGKv/J2M4TPjxjY3znBCfvBXFzucm1twdyFybFqEA==}
    engines: {node: '>=12'}

  '@istanbuljs/schema@0.1.3':
    resolution: {integrity: sha512-ZXRY4jNvVgSVQ8DL3LTcakaAtXwTVUxE81hslsyD2AtoXW/wVob10HkOJ1X/pAlcI7D+2YoZKg5do8G/w6RYgA==}
    engines: {node: '>=8'}

  '@jridgewell/gen-mapping@0.3.12':
    resolution: {integrity: sha512-OuLGC46TjB5BbN1dH8JULVVZY4WTdkF7tV9Ys6wLL1rubZnCMstOhNHueU5bLCrnRuDhKPDM4g6sw4Bel5Gzqg==}

  '@jridgewell/resolve-uri@3.1.2':
    resolution: {integrity: sha512-bRISgCIjP20/tbWSPWMEi54QVPRZExkuD9lJL+UIxUKtwVJA8wW1Trb1jMs1RFXo1CBTNZ/5hpC9QvmKWdopKw==}
    engines: {node: '>=6.0.0'}

  '@jridgewell/sourcemap-codec@1.5.4':
    resolution: {integrity: sha512-VT2+G1VQs/9oz078bLrYbecdZKs912zQlkelYpuf+SXF+QvZDYJlbx/LSx+meSAwdDFnF8FVXW92AVjjkVmgFw==}

  '@jridgewell/trace-mapping@0.3.29':
    resolution: {integrity: sha512-uw6guiW/gcAGPDhLmd77/6lW8QLeiV5RUTsAX46Db6oLhGaVj4lhnPwb184s1bkc8kdVg/+h988dro8GRDpmYQ==}

  '@mdx-js/react@3.1.0':
    resolution: {integrity: sha512-QjHtSaoameoalGnKDT3FoIl4+9RwyTmo9ZJGBdLOks/YOiWHoRDI3PUwEzOE7kEmGcV3AFcp9K6dYu9rEuKLAQ==}
    peerDependencies:
      '@types/react': '>=16'
      react: '>=16'

  '@neoconfetti/react@1.0.0':
    resolution: {integrity: sha512-klcSooChXXOzIm+SE5IISIAn3bYzYfPjbX7D7HoqZL84oAfgREeSg5vSIaSFH+DaGzzvImTyWe1OyrJ67vik4A==}

  '@nodelib/fs.scandir@2.1.5':
    resolution: {integrity: sha512-vq24Bq3ym5HEQm2NKCr3yXDwjc7vTsEThRDnkp2DK9p1uqLR+DHurm/NOTo0KG7HYHU7eppKZj3MyqYuMBf62g==}
    engines: {node: '>= 8'}

  '@nodelib/fs.stat@2.0.5':
    resolution: {integrity: sha512-RkhPPp2zrqDAQA/2jNhnztcPAlv64XdhIp7a7454A5ovI7Bukxgt7MX7udwAu3zg1DcpPU0rz3VV1SeaqvY4+A==}
    engines: {node: '>= 8'}

  '@nodelib/fs.walk@1.2.8':
    resolution: {integrity: sha512-oGB+UxlgWcgQkgwo8GcEGwemoTFt3FIO9ababBmaGwXIoBKZ+GTy0pP185beGg7Llih/NSHSV2XAs1lnznocSg==}
    engines: {node: '>= 8'}

  '@pkgjs/parseargs@0.11.0':
    resolution: {integrity: sha512-+1VkjdD0QBLPodGrJUeqarH8VAIvQODIbwh9XpP5Syisf7YoQgsJKPNFoqqLQlu+VQ/tVSshMR6loPMn8U+dPg==}
    engines: {node: '>=14'}

  '@polka/url@1.0.0-next.29':
    resolution: {integrity: sha512-wwQAWhWSuHaag8c4q/KN/vCoeOJYshAIvMQwD4GpSb3OiZklFfvAgmj0VCBBImRpuF/aFgIRzllXlVX93Jevww==}

  '@rollup/plugin-commonjs@28.0.6':
    resolution: {integrity: sha512-XSQB1K7FUU5QP+3lOQmVCE3I0FcbbNvmNT4VJSj93iUjayaARrTQeoRdiYQoftAJBLrR9t2agwAd3ekaTgHNlw==}
    engines: {node: '>=16.0.0 || 14 >= 14.17'}
    peerDependencies:
      rollup: ^2.68.0||^3.0.0||^4.0.0
    peerDependenciesMeta:
      rollup:
        optional: true

  '@rollup/plugin-json@6.1.0':
    resolution: {integrity: sha512-EGI2te5ENk1coGeADSIwZ7G2Q8CJS2sF120T7jLw4xFw9n7wIOXHo+kIYRAoVpJAN+kmqZSoO3Fp4JtoNF4ReA==}
    engines: {node: '>=14.0.0'}
    peerDependencies:
      rollup: ^1.20.0||^2.0.0||^3.0.0||^4.0.0
    peerDependenciesMeta:
      rollup:
        optional: true

  '@rollup/plugin-node-resolve@16.0.1':
    resolution: {integrity: sha512-tk5YCxJWIG81umIvNkSod2qK5KyQW19qcBF/B78n1bjtOON6gzKoVeSzAE8yHCZEDmqkHKkxplExA8KzdJLJpA==}
    engines: {node: '>=14.0.0'}
    peerDependencies:
      rollup: ^2.78.0||^3.0.0||^4.0.0
    peerDependenciesMeta:
      rollup:
        optional: true

  '@rollup/pluginutils@5.2.0':
    resolution: {integrity: sha512-qWJ2ZTbmumwiLFomfzTyt5Kng4hwPi9rwCYN4SHb6eaRU1KNO4ccxINHr/VhH4GgPlt1XfSTLX2LBTme8ne4Zw==}
    engines: {node: '>=14.0.0'}
    peerDependencies:
      rollup: ^1.20.0||^2.0.0||^3.0.0||^4.0.0
    peerDependenciesMeta:
      rollup:
        optional: true

  '@rollup/rollup-android-arm-eabi@4.45.1':
    resolution: {integrity: sha512-NEySIFvMY0ZQO+utJkgoMiCAjMrGvnbDLHvcmlA33UXJpYBCvlBEbMMtV837uCkS+plG2umfhn0T5mMAxGrlRA==}
    cpu: [arm]
    os: [android]

  '@rollup/rollup-android-arm64@4.45.1':
    resolution: {integrity: sha512-ujQ+sMXJkg4LRJaYreaVx7Z/VMgBBd89wGS4qMrdtfUFZ+TSY5Rs9asgjitLwzeIbhwdEhyj29zhst3L1lKsRQ==}
    cpu: [arm64]
    os: [android]

  '@rollup/rollup-darwin-arm64@4.45.1':
    resolution: {integrity: sha512-FSncqHvqTm3lC6Y13xncsdOYfxGSLnP+73k815EfNmpewPs+EyM49haPS105Rh4aF5mJKywk9X0ogzLXZzN9lA==}
    cpu: [arm64]
    os: [darwin]

  '@rollup/rollup-darwin-x64@4.45.1':
    resolution: {integrity: sha512-2/vVn/husP5XI7Fsf/RlhDaQJ7x9zjvC81anIVbr4b/f0xtSmXQTFcGIQ/B1cXIYM6h2nAhJkdMHTnD7OtQ9Og==}
    cpu: [x64]
    os: [darwin]

  '@rollup/rollup-freebsd-arm64@4.45.1':
    resolution: {integrity: sha512-4g1kaDxQItZsrkVTdYQ0bxu4ZIQ32cotoQbmsAnW1jAE4XCMbcBPDirX5fyUzdhVCKgPcrwWuucI8yrVRBw2+g==}
    cpu: [arm64]
    os: [freebsd]

  '@rollup/rollup-freebsd-x64@4.45.1':
    resolution: {integrity: sha512-L/6JsfiL74i3uK1Ti2ZFSNsp5NMiM4/kbbGEcOCps99aZx3g8SJMO1/9Y0n/qKlWZfn6sScf98lEOUe2mBvW9A==}
    cpu: [x64]
    os: [freebsd]

  '@rollup/rollup-linux-arm-gnueabihf@4.45.1':
    resolution: {integrity: sha512-RkdOTu2jK7brlu+ZwjMIZfdV2sSYHK2qR08FUWcIoqJC2eywHbXr0L8T/pONFwkGukQqERDheaGTeedG+rra6Q==}
    cpu: [arm]
    os: [linux]

  '@rollup/rollup-linux-arm-musleabihf@4.45.1':
    resolution: {integrity: sha512-3kJ8pgfBt6CIIr1o+HQA7OZ9mp/zDk3ctekGl9qn/pRBgrRgfwiffaUmqioUGN9hv0OHv2gxmvdKOkARCtRb8Q==}
    cpu: [arm]
    os: [linux]

  '@rollup/rollup-linux-arm64-gnu@4.45.1':
    resolution: {integrity: sha512-k3dOKCfIVixWjG7OXTCOmDfJj3vbdhN0QYEqB+OuGArOChek22hn7Uy5A/gTDNAcCy5v2YcXRJ/Qcnm4/ma1xw==}
    cpu: [arm64]
    os: [linux]

  '@rollup/rollup-linux-arm64-musl@4.45.1':
    resolution: {integrity: sha512-PmI1vxQetnM58ZmDFl9/Uk2lpBBby6B6rF4muJc65uZbxCs0EA7hhKCk2PKlmZKuyVSHAyIw3+/SiuMLxKxWog==}
    cpu: [arm64]
    os: [linux]

  '@rollup/rollup-linux-loongarch64-gnu@4.45.1':
    resolution: {integrity: sha512-9UmI0VzGmNJ28ibHW2GpE2nF0PBQqsyiS4kcJ5vK+wuwGnV5RlqdczVocDSUfGX/Na7/XINRVoUgJyFIgipoRg==}
    cpu: [loong64]
    os: [linux]

  '@rollup/rollup-linux-powerpc64le-gnu@4.45.1':
    resolution: {integrity: sha512-7nR2KY8oEOUTD3pBAxIBBbZr0U7U+R9HDTPNy+5nVVHDXI4ikYniH1oxQz9VoB5PbBU1CZuDGHkLJkd3zLMWsg==}
    cpu: [ppc64]
    os: [linux]

  '@rollup/rollup-linux-riscv64-gnu@4.45.1':
    resolution: {integrity: sha512-nlcl3jgUultKROfZijKjRQLUu9Ma0PeNv/VFHkZiKbXTBQXhpytS8CIj5/NfBeECZtY2FJQubm6ltIxm/ftxpw==}
    cpu: [riscv64]
    os: [linux]

  '@rollup/rollup-linux-riscv64-musl@4.45.1':
    resolution: {integrity: sha512-HJV65KLS51rW0VY6rvZkiieiBnurSzpzore1bMKAhunQiECPuxsROvyeaot/tcK3A3aGnI+qTHqisrpSgQrpgA==}
    cpu: [riscv64]
    os: [linux]

  '@rollup/rollup-linux-s390x-gnu@4.45.1':
    resolution: {integrity: sha512-NITBOCv3Qqc6hhwFt7jLV78VEO/il4YcBzoMGGNxznLgRQf43VQDae0aAzKiBeEPIxnDrACiMgbqjuihx08OOw==}
    cpu: [s390x]
    os: [linux]

  '@rollup/rollup-linux-x64-gnu@4.45.1':
    resolution: {integrity: sha512-+E/lYl6qu1zqgPEnTrs4WysQtvc/Sh4fC2nByfFExqgYrqkKWp1tWIbe+ELhixnenSpBbLXNi6vbEEJ8M7fiHw==}
    cpu: [x64]
    os: [linux]

  '@rollup/rollup-linux-x64-musl@4.45.1':
    resolution: {integrity: sha512-a6WIAp89p3kpNoYStITT9RbTbTnqarU7D8N8F2CV+4Cl9fwCOZraLVuVFvlpsW0SbIiYtEnhCZBPLoNdRkjQFw==}
    cpu: [x64]
    os: [linux]

  '@rollup/rollup-win32-arm64-msvc@4.45.1':
    resolution: {integrity: sha512-T5Bi/NS3fQiJeYdGvRpTAP5P02kqSOpqiopwhj0uaXB6nzs5JVi2XMJb18JUSKhCOX8+UE1UKQufyD6Or48dJg==}
    cpu: [arm64]
    os: [win32]

  '@rollup/rollup-win32-ia32-msvc@4.45.1':
    resolution: {integrity: sha512-lxV2Pako3ujjuUe9jiU3/s7KSrDfH6IgTSQOnDWr9aJ92YsFd7EurmClK0ly/t8dzMkDtd04g60WX6yl0sGfdw==}
    cpu: [ia32]
    os: [win32]

  '@rollup/rollup-win32-x64-msvc@4.45.1':
    resolution: {integrity: sha512-M/fKi4sasCdM8i0aWJjCSFm2qEnYRR8AMLG2kxp6wD13+tMGA4Z1tVAuHkNRjud5SW2EM3naLuK35w9twvf6aA==}
    cpu: [x64]
    os: [win32]

  '@storybook/addon-a11y@9.0.18':
    resolution: {integrity: sha512-msbsTI9TmePQ5ElVclLi7ns5WaAntouJFaj9ElNugFWME21k68RiyXnioDjDfEoi/+y8tthQNNqjsHoX/Ev0Og==}
    peerDependencies:
      storybook: ^9.0.18

  '@storybook/addon-docs@9.0.18':
    resolution: {integrity: sha512-1mLhaRDx8s1JAF51o56OmwMnIsg4BOQJ8cn+4wbMjh14pDFALrovlFl/BpAXnV1VaZqHjCB4ZWuP+y5CwXEpeQ==}
    peerDependencies:
      storybook: ^9.0.18

  '@storybook/addon-svelte-csf@5.0.7':
    resolution: {integrity: sha512-6Zmy5HjOlrrG6OoKRTGDr9LR6zRK4/Sa7raFzQRKHGASgMlfKsMdNTNO0sxnMUWCu2JMS6HsuoLtB3Ma8SlYtg==}
    peerDependencies:
      '@storybook/svelte': ^0.0.0-0 || ^8.2.0 || ^9.0.0 || ^9.1.0-0
      '@sveltejs/vite-plugin-svelte': ^4.0.0 || ^5.0.0 || ^6.0.0
      storybook: ^0.0.0-0 || ^8.2.0 || ^9.0.0 || ^9.1.0-0
      svelte: ^5.0.0
      vite: ^5.0.0 || ^6.0.0 || ^7.0.0

  '@storybook/addon-vitest@9.0.18':
    resolution: {integrity: sha512-uPLh9H7kRho+raxyIBCm8Ymd3j0VPuWIQ1HSAkdx8itmNafNqs4HE67Z8Cfl259YzdWU/j5BhZqoiT62BCbIDw==}
    peerDependencies:
      '@vitest/browser': ^3.0.0
      '@vitest/runner': ^3.0.0
      storybook: ^9.0.18
      vitest: ^3.0.0
    peerDependenciesMeta:
      '@vitest/browser':
        optional: true
      '@vitest/runner':
        optional: true
      vitest:
        optional: true

  '@storybook/builder-vite@9.0.18':
    resolution: {integrity: sha512-lfbrozA6UPVizDrgbPEe04WMtxIraESwUkmwW3+Lxh8rKEUj5cXngcrJUW+meQNNaggdZZWEqeEtweuaLIR+Hg==}
    peerDependencies:
      storybook: ^9.0.18
      vite: ^5.0.0 || ^6.0.0 || ^7.0.0

  '@storybook/csf-plugin@9.0.18':
    resolution: {integrity: sha512-MQ3WwXnMua5sX0uYyuO7dC5WOWuJCLqf8CsOn3zQ2ptNoH6hD7DFx5ZOa1uD6VxIuJ3LkA+YqfSRBncomJoRnA==}
    peerDependencies:
      storybook: ^9.0.18

  '@storybook/csf@0.1.13':
    resolution: {integrity: sha512-7xOOwCLGB3ebM87eemep89MYRFTko+D8qE7EdAAq74lgdqRR5cOUtYWJLjO2dLtP94nqoOdHJo6MdLLKzg412Q==}

  '@storybook/global@5.0.0':
    resolution: {integrity: sha512-FcOqPAXACP0I3oJ/ws6/rrPT9WGhu915Cg8D02a9YxLo0DE9zI+a9A5gRGvmQ09fiWPukqI8ZAEoQEdWUKMQdQ==}

  '@storybook/icons@1.4.0':
    resolution: {integrity: sha512-Td73IeJxOyalzvjQL+JXx72jlIYHgs+REaHiREOqfpo3A2AYYG71AUbcv+lg7mEDIweKVCxsMQ0UKo634c8XeA==}
    engines: {node: '>=14.0.0'}
    peerDependencies:
      react: ^16.8.0 || ^17.0.0 || ^18.0.0 || ^19.0.0-beta
      react-dom: ^16.8.0 || ^17.0.0 || ^18.0.0 || ^19.0.0-beta

  '@storybook/react-dom-shim@9.0.18':
    resolution: {integrity: sha512-qGR/d9x9qWRRxITaBVQkMnb73kwOm+N8fkbZRxc7U4lxupXRvkMIDh247nn71SYVBnvbh6//AL7P6ghiPWZYjA==}
    peerDependencies:
      react: ^16.8.0 || ^17.0.0 || ^18.0.0 || ^19.0.0-beta
      react-dom: ^16.8.0 || ^17.0.0 || ^18.0.0 || ^19.0.0-beta
      storybook: ^9.0.18

  '@storybook/svelte-vite@9.0.18':
    resolution: {integrity: sha512-N6u7otsQmYv1GyFkkxTlHULywuF9s6v/VP/PCPuMvbVqAhYooZ/67Y67r+pp1zE26ZMrp3yDAy5h9evu/1aCCg==}
    engines: {node: '>=20.0.0'}
    peerDependencies:
      '@sveltejs/vite-plugin-svelte': ^2.0.0 || ^3.0.0 || ^4.0.0 || ^5.0.0
      storybook: ^9.0.18
      svelte: ^5.0.0
      vite: ^5.0.0 || ^6.0.0 || ^7.0.0

  '@storybook/svelte@9.0.18':
    resolution: {integrity: sha512-03ccuYa2/KACwf0HymF2x7d+PaGKOrGe93RzQEbX0s+hKwgHUoDcejT5jlqBTYHiVsp1RW0jida3EPaeppyyfA==}
    engines: {node: '>=20.0.0'}
    peerDependencies:
      storybook: ^9.0.18
      svelte: ^5.0.0

  '@storybook/sveltekit@9.0.18':
    resolution: {integrity: sha512-/LenKR1EPf8ocYdJDIzBAb2GTpuuuLu+AYjdnnvmErb08U0j703c05XAOVqBx2YCyWEnujRoiXo3vfs/DQlGRQ==}
    engines: {node: '>=20.0.0'}
    peerDependencies:
      storybook: ^9.0.18
      svelte: ^5.0.0
      vite: ^5.0.0 || ^6.0.0 || ^7.0.0

  '@sveltejs/acorn-typescript@1.0.5':
    resolution: {integrity: sha512-IwQk4yfwLdibDlrXVE04jTZYlLnwsTT2PIOQQGNLWfjavGifnk1JD1LcZjZaBTRcxZu2FfPfNLOE04DSu9lqtQ==}
    peerDependencies:
      acorn: ^8.9.0

  '@sveltejs/adapter-node@5.2.13':
    resolution: {integrity: sha512-yS2TVFmIrxjGhYaV5/iIUrJ3mJl6zjaYn0lBD70vTLnYvJeqf3cjvLXeXCUCuYinhSBoyF4DpfGla49BnIy7sQ==}
    peerDependencies:
      '@sveltejs/kit': ^2.4.0

  '@sveltejs/kit@2.26.1':
    resolution: {integrity: sha512-FwDhHAoXYUGnYndrrEzEYcKdYWpSoRKq4kli29oMe83hLri4/DOGQk3xUgwjDo0LKpSmj5M/Sj29/Ug3wO0Cbg==}
    engines: {node: '>=18.13'}
    hasBin: true
    peerDependencies:
      '@sveltejs/vite-plugin-svelte': ^3.0.0 || ^4.0.0-next.1 || ^5.0.0 || ^6.0.0-next.0
      svelte: ^4.0.0 || ^5.0.0-next.0
      vite: ^5.0.3 || ^6.0.0 || ^7.0.0-beta.0

  '@sveltejs/vite-plugin-svelte-inspector@5.0.0':
    resolution: {integrity: sha512-iwQ8Z4ET6ZFSt/gC+tVfcsSBHwsqc6RumSaiLUkAurW3BCpJam65cmHw0oOlDMTO0u+PZi9hilBRYN+LZNHTUQ==}
    engines: {node: ^20.19 || ^22.12 || >=24}
    peerDependencies:
      '@sveltejs/vite-plugin-svelte': ^6.0.0-next.0
      svelte: ^5.0.0
      vite: ^6.3.0 || ^7.0.0

  '@sveltejs/vite-plugin-svelte@6.1.0':
    resolution: {integrity: sha512-+U6lz1wvGEG/BvQyL4z/flyNdQ9xDNv5vrh+vWBWTHaebqT0c9RNggpZTo/XSPoHsSCWBlYaTlRX8pZ9GATXCw==}
    engines: {node: ^20.19 || ^22.12 || >=24}
    peerDependencies:
      svelte: ^5.0.0
      vite: ^6.3.0 || ^7.0.0

  '@testing-library/dom@10.4.0':
    resolution: {integrity: sha512-pemlzrSESWbdAloYml3bAJMEfNh1Z7EduzqPKprCH5S341frlpYnUEW0H72dLxa6IsYr+mPno20GiSm+h9dEdQ==}
    engines: {node: '>=18'}

  '@testing-library/jest-dom@6.6.4':
    resolution: {integrity: sha512-xDXgLjVunjHqczScfkCJ9iyjdNOVHvvCdqHSSxwM9L0l/wHkTRum67SDc020uAlCoqktJplgO2AAQeLP1wgqDQ==}
    engines: {node: '>=14', npm: '>=6', yarn: '>=1'}

  '@testing-library/svelte@5.2.8':
    resolution: {integrity: sha512-ucQOtGsJhtawOEtUmbR4rRh53e6RbM1KUluJIXRmh6D4UzxR847iIqqjRtg9mHNFmGQ8Vkam9yVcR5d1mhIHKA==}
    engines: {node: '>= 10'}
    peerDependencies:
      svelte: ^3 || ^4 || ^5 || ^5.0.0-next.0
      vite: '*'
      vitest: '*'
    peerDependenciesMeta:
      vite:
        optional: true
      vitest:
        optional: true

  '@testing-library/user-event@14.6.1':
    resolution: {integrity: sha512-vq7fv0rnt+QTXgPxr5Hjc210p6YKq2kmdziLgnsZGgLJ9e6VAShx1pACLuRjd/AS/sr7phAR58OIIpf0LlmQNw==}
    engines: {node: '>=12', npm: '>=6'}
    peerDependencies:
      '@testing-library/dom': '>=7.21.4'

  '@types/aria-query@5.0.4':
    resolution: {integrity: sha512-rfT93uj5s0PRL7EzccGMs3brplhcrghnDoV26NqKhCAS1hVo+WdNsPvE/yb6ilfr5hi2MEk6d5EWJTKdxg8jVw==}

  '@types/chai@5.2.2':
    resolution: {integrity: sha512-8kB30R7Hwqf40JPiKhVzodJs2Qc1ZJ5zuT3uzw5Hq/dhNCl3G3l83jfpdI1e20BP348+fV7VIL/+FxaXkqBmWg==}

  '@types/cookie@0.6.0':
    resolution: {integrity: sha512-4Kh9a6B2bQciAhf7FSuMRRkUWecJgJu9nPnx3yzpsfXX/c50REIqpHY4C82bXP90qrLtXtkDxTZosYO3UpOwlA==}

  '@types/deep-eql@4.0.2':
    resolution: {integrity: sha512-c9h9dVVMigMPc4bwTvC5dxqtqJZwQPePsWjPlpSOnojbor6pGqdk541lfA7AqFQr5pB1BRdq0juY9db81BwyFw==}

  '@types/estree@1.0.8':
    resolution: {integrity: sha512-dWHzHa2WqEXI/O1E9OjrocMTKJl2mSrEolh1Iomrv6U+JuNwaHXsXx9bLu5gG7BUWFIN0skIQJQ/L1rIex4X6w==}

  '@types/json-schema@7.0.15':
    resolution: {integrity: sha512-5+fP8P8MFNC+AyZCDxrB2pkZFPGzqQWUzpSeuuVLvm8VMcorNYavBqoFcxK8bQz4Qsbn4oUEEem4wDLfcysGHA==}

  '@types/mdx@2.0.13':
    resolution: {integrity: sha512-+OWZQfAYyio6YkJb3HLxDrvnx6SWWDbC0zVPfBRzUk0/nqoDyf6dNxQi3eArPe8rJ473nobTMQ/8Zk+LxJ+Yuw==}

  '@types/node@24.1.0':
    resolution: {integrity: sha512-ut5FthK5moxFKH2T1CUOC6ctR67rQRvvHdFLCD2Ql6KXmMuCrjsSsRI9UsLCm9M18BMwClv4pn327UvB7eeO1w==}

  '@types/react@19.1.8':
    resolution: {integrity: sha512-AwAfQ2Wa5bCx9WP8nZL2uMZWod7J7/JSplxbTmBQ5ms6QpqNYm672H0Vu9ZVKVngQ+ii4R/byguVEUZQyeg44g==}

  '@types/resolve@1.20.2':
    resolution: {integrity: sha512-60BCwRFOZCQhDncwQdxxeOEEkbc5dIMccYLwbxsS4TUNeVECQ/pBJ0j09mrHOl/JJvpRPGwO9SvE4nR2Nb/a4Q==}

  '@types/uuid@10.0.0':
    resolution: {integrity: sha512-7gqG38EyHgyP1S+7+xomFtL+ZNHcKv6DwNaCZmJmo1vgMugyF3TCnXVg4t1uk89mLNwnLtnY3TpOpCOyp1/xHQ==}

  '@typescript-eslint/eslint-plugin@8.38.0':
    resolution: {integrity: sha512-CPoznzpuAnIOl4nhj4tRr4gIPj5AfKgkiJmGQDaq+fQnRJTYlcBjbX3wbciGmpoPf8DREufuPRe1tNMZnGdanA==}
    engines: {node: ^18.18.0 || ^20.9.0 || >=21.1.0}
    peerDependencies:
      '@typescript-eslint/parser': ^8.38.0
      eslint: ^8.57.0 || ^9.0.0
      typescript: '>=4.8.4 <5.9.0'

  '@typescript-eslint/parser@8.38.0':
    resolution: {integrity: sha512-Zhy8HCvBUEfBECzIl1PKqF4p11+d0aUJS1GeUiuqK9WmOug8YCmC4h4bjyBvMyAMI9sbRczmrYL5lKg/YMbrcQ==}
    engines: {node: ^18.18.0 || ^20.9.0 || >=21.1.0}
    peerDependencies:
      eslint: ^8.57.0 || ^9.0.0
      typescript: '>=4.8.4 <5.9.0'

  '@typescript-eslint/project-service@8.38.0':
    resolution: {integrity: sha512-dbK7Jvqcb8c9QfH01YB6pORpqX1mn5gDZc9n63Ak/+jD67oWXn3Gs0M6vddAN+eDXBCS5EmNWzbSxsn9SzFWWg==}
    engines: {node: ^18.18.0 || ^20.9.0 || >=21.1.0}
    peerDependencies:
      typescript: '>=4.8.4 <5.9.0'

  '@typescript-eslint/scope-manager@8.38.0':
    resolution: {integrity: sha512-WJw3AVlFFcdT9Ri1xs/lg8LwDqgekWXWhH3iAF+1ZM+QPd7oxQ6jvtW/JPwzAScxitILUIFs0/AnQ/UWHzbATQ==}
    engines: {node: ^18.18.0 || ^20.9.0 || >=21.1.0}

  '@typescript-eslint/tsconfig-utils@8.38.0':
    resolution: {integrity: sha512-Lum9RtSE3EroKk/bYns+sPOodqb2Fv50XOl/gMviMKNvanETUuUcC9ObRbzrJ4VSd2JalPqgSAavwrPiPvnAiQ==}
    engines: {node: ^18.18.0 || ^20.9.0 || >=21.1.0}
    peerDependencies:
      typescript: '>=4.8.4 <5.9.0'

  '@typescript-eslint/type-utils@8.38.0':
    resolution: {integrity: sha512-c7jAvGEZVf0ao2z+nnz8BUaHZD09Agbh+DY7qvBQqLiz8uJzRgVPj5YvOh8I8uEiH8oIUGIfHzMwUcGVco/SJg==}
    engines: {node: ^18.18.0 || ^20.9.0 || >=21.1.0}
    peerDependencies:
      eslint: ^8.57.0 || ^9.0.0
      typescript: '>=4.8.4 <5.9.0'

  '@typescript-eslint/types@8.38.0':
    resolution: {integrity: sha512-wzkUfX3plUqij4YwWaJyqhiPE5UCRVlFpKn1oCRn2O1bJ592XxWJj8ROQ3JD5MYXLORW84063z3tZTb/cs4Tyw==}
    engines: {node: ^18.18.0 || ^20.9.0 || >=21.1.0}

  '@typescript-eslint/typescript-estree@8.38.0':
    resolution: {integrity: sha512-fooELKcAKzxux6fA6pxOflpNS0jc+nOQEEOipXFNjSlBS6fqrJOVY/whSn70SScHrcJ2LDsxWrneFoWYSVfqhQ==}
    engines: {node: ^18.18.0 || ^20.9.0 || >=21.1.0}
    peerDependencies:
      typescript: '>=4.8.4 <5.9.0'

  '@typescript-eslint/utils@8.38.0':
    resolution: {integrity: sha512-hHcMA86Hgt+ijJlrD8fX0j1j8w4C92zue/8LOPAFioIno+W0+L7KqE8QZKCcPGc/92Vs9x36w/4MPTJhqXdyvg==}
    engines: {node: ^18.18.0 || ^20.9.0 || >=21.1.0}
    peerDependencies:
      eslint: ^8.57.0 || ^9.0.0
      typescript: '>=4.8.4 <5.9.0'

  '@typescript-eslint/visitor-keys@8.38.0':
    resolution: {integrity: sha512-pWrTcoFNWuwHlA9CvlfSsGWs14JxfN1TH25zM5L7o0pRLhsoZkDnTsXfQRJBEWJoV5DL0jf+Z+sxiud+K0mq1g==}
    engines: {node: ^18.18.0 || ^20.9.0 || >=21.1.0}

  '@urql/core@5.2.0':
    resolution: {integrity: sha512-/n0ieD0mvvDnVAXEQgX/7qJiVcvYvNkOHeBvkwtylfjydar123caCXcl58PXFY11oU1oquJocVXHxLAbtv4x1A==}

  '@urql/svelte@4.2.3':
    resolution: {integrity: sha512-v3eArfymhdjaM5VQFp3QZxq9veYPadmDfX7ueid/kD4DlRplIycPakJ2FrKigh46SXa5mWqJ3QWuWyRKVu61sw==}
    peerDependencies:
      '@urql/core': ^5.0.0
      svelte: ^3.0.0 || ^4.0.0 || ^5.0.0

  '@vitest/browser@3.2.4':
    resolution: {integrity: sha512-tJxiPrWmzH8a+w9nLKlQMzAKX/7VjFs50MWgcAj7p9XQ7AQ9/35fByFYptgPELyLw+0aixTnC4pUWV+APcZ/kw==}
    peerDependencies:
      playwright: '*'
      safaridriver: '*'
      vitest: 3.2.4
      webdriverio: ^7.0.0 || ^8.0.0 || ^9.0.0
    peerDependenciesMeta:
      playwright:
        optional: true
      safaridriver:
        optional: true
      webdriverio:
        optional: true

  '@vitest/coverage-v8@3.2.4':
    resolution: {integrity: sha512-EyF9SXU6kS5Ku/U82E259WSnvg6c8KTjppUncuNdm5QHpe17mwREHnjDzozC8x9MZ0xfBUFSaLkRv4TMA75ALQ==}
    peerDependencies:
      '@vitest/browser': 3.2.4
      vitest: 3.2.4
    peerDependenciesMeta:
      '@vitest/browser':
        optional: true

  '@vitest/expect@3.2.4':
    resolution: {integrity: sha512-Io0yyORnB6sikFlt8QW5K7slY4OjqNX9jmJQ02QDda8lyM6B5oNgVWoSoKPac8/kgnCUzuHQKrSLtu/uOqqrig==}

  '@vitest/mocker@3.2.4':
    resolution: {integrity: sha512-46ryTE9RZO/rfDd7pEqFl7etuyzekzEhUbTW3BvmeO/BcCMEgq59BKhek3dXDWgAj4oMK6OZi+vRr1wPW6qjEQ==}
    peerDependencies:
      msw: ^2.4.9
      vite: ^5.0.0 || ^6.0.0 || ^7.0.0-0
    peerDependenciesMeta:
      msw:
        optional: true
      vite:
        optional: true

  '@vitest/pretty-format@3.2.4':
    resolution: {integrity: sha512-IVNZik8IVRJRTr9fxlitMKeJeXFFFN0JaB9PHPGQ8NKQbGpfjlTx9zO4RefN8gp7eqjNy8nyK3NZmBzOPeIxtA==}

  '@vitest/runner@3.2.4':
    resolution: {integrity: sha512-oukfKT9Mk41LreEW09vt45f8wx7DordoWUZMYdY/cyAk7w5TWkTRCNZYF7sX7n2wB7jyGAl74OxgwhPgKaqDMQ==}

  '@vitest/snapshot@3.2.4':
    resolution: {integrity: sha512-dEYtS7qQP2CjU27QBC5oUOxLE/v5eLkGqPE0ZKEIDGMs4vKWe7IjgLOeauHsR0D5YuuycGRO5oSRXnwnmA78fQ==}

  '@vitest/spy@3.2.4':
    resolution: {integrity: sha512-vAfasCOe6AIK70iP5UD11Ac4siNUNJ9i/9PZ3NKx07sG6sUxeag1LWdNrMWeKKYBLlzuK+Gn65Yd5nyL6ds+nw==}

  '@vitest/utils@3.2.4':
    resolution: {integrity: sha512-fB2V0JFrQSMsCo9HiSq3Ezpdv4iYaXRG1Sx8edX3MwxfyNn83mKiGzOcH+Fkxt4MHxr3y42fQi1oeAInqgX2QA==}

  acorn-jsx@5.3.2:
    resolution: {integrity: sha512-rq9s+JNhf0IChjtDXxllJ7g41oZk5SlXtp0LHwyA5cejwn7vKmKp4pPri6YEePv2PU65sAsegbXtIinmDFDXgQ==}
    peerDependencies:
      acorn: ^6.0.0 || ^7.0.0 || ^8.0.0

  acorn@8.15.0:
    resolution: {integrity: sha512-NZyJarBfL7nWwIq+FDL6Zp/yHEhePMNnnJ0y3qfieCrmNvYct8uvtiV41UvlSe6apAfk0fY1FbWx+NwfmpvtTg==}
    engines: {node: '>=0.4.0'}
    hasBin: true

  ajv@6.12.6:
    resolution: {integrity: sha512-j3fVLgvTo527anyYyJOGTYJbG+vnnQYvE0m5mmkc1TK+nxAppkCLMIL0aZ4dblVCNoGShhm+kzE4ZUykBoMg4g==}

  ansi-regex@5.0.1:
    resolution: {integrity: sha512-quJQXlTSUGL2LH9SUXo8VwsY4soanhgo6LNSm84E1LBcE8s3O0wpdiRzyR9z/ZZJMlMWv37qOOb9pdJlMUEKFQ==}
    engines: {node: '>=8'}

  ansi-regex@6.1.0:
    resolution: {integrity: sha512-7HSX4QQb4CspciLpVFwyRe79O3xsIZDDLER21kERQ71oaPodF8jL725AgJMFAYbooIqolJoRLuM81SpeUkpkvA==}
    engines: {node: '>=12'}

  ansi-styles@4.3.0:
    resolution: {integrity: sha512-zbB9rCJAT1rbjiVDb2hqKFHNYLxgtk8NURxZ3IZwD3F6NtxbXZQCnnSi1Lkx+IDohdPlFp222wVALIheZJQSEg==}
    engines: {node: '>=8'}

  ansi-styles@5.2.0:
    resolution: {integrity: sha512-Cxwpt2SfTzTtXcfOlzGEee8O+c+MmUgGrNiBcXnuWxuFJHe6a5Hz7qwhwe5OgaSYI0IJvkLqWX1ASG+cJOkEiA==}
    engines: {node: '>=10'}

  ansi-styles@6.2.1:
    resolution: {integrity: sha512-bN798gFfQX+viw3R7yrGWRqnrN2oRkEkUjjl4JNn4E8GxxbjtG3FbrEIIY3l8/hrwUwIeCZvi4QuOTP4MErVug==}
    engines: {node: '>=12'}

  argparse@2.0.1:
    resolution: {integrity: sha512-8+9WqebbFzpX9OR+Wa6O29asIogeRMzcGtAINdpMHHyAg10f05aSFVBbcEqGf/PXw1EjAZ+q2/bEBg3DvurK3Q==}

  aria-query@5.3.0:
    resolution: {integrity: sha512-b0P0sZPKtyu8HkeRAfCq0IfURZK+SuwMjY1UXGBU27wpAiTwQAIlq56IbIO+ytk/JjS1fMR14ee5WBBfKi5J6A==}

  aria-query@5.3.2:
    resolution: {integrity: sha512-COROpnaoap1E2F000S62r6A60uHZnmlvomhfyT2DlTcrY1OrBKn2UhH7qn5wTC9zMvD0AY7csdPSNwKP+7WiQw==}
    engines: {node: '>= 0.4'}

  assertion-error@2.0.1:
    resolution: {integrity: sha512-Izi8RQcffqCeNVgFigKli1ssklIbpHnCYc6AknXGYoB6grJqyeby7jv12JUQgmTAnIDnbck1uxksT4dzN3PWBA==}
    engines: {node: '>=12'}

  ast-types@0.16.1:
    resolution: {integrity: sha512-6t10qk83GOG8p0vKmaCr8eiilZwO171AvbROMtvvNiwrTly62t+7XkA8RdIIVbpMhCASAsxgAzdRSwh6nw/5Dg==}
    engines: {node: '>=4'}

  ast-v8-to-istanbul@0.3.3:
    resolution: {integrity: sha512-MuXMrSLVVoA6sYN/6Hke18vMzrT4TZNbZIj/hvh0fnYFpO+/kFXcLIaiPwXXWaQUPg4yJD8fj+lfJ7/1EBconw==}

  axe-core@4.10.3:
    resolution: {integrity: sha512-Xm7bpRXnDSX2YE2YFfBk2FnF0ep6tmG7xPh8iHee8MIcrgq762Nkce856dYtJYLkuIoYZvGfTs/PbZhideTcEg==}
    engines: {node: '>=4'}

  axobject-query@4.1.0:
    resolution: {integrity: sha512-qIj0G9wZbMGNLjLmg1PT6v2mE9AH2zlnADJD/2tC6E00hgmhUOfEB6greHPAfLRSufHqROIUTkw6E+M3lH0PTQ==}
    engines: {node: '>= 0.4'}

  balanced-match@1.0.2:
    resolution: {integrity: sha512-3oSeUO0TMV67hN1AmbXsK4yaqU7tjiHlbxRDZOpH0KW9+CeX4bRAaX0Anxt0tx2MrpRpWwQaPwIlISEJhYU5Pw==}

  better-opn@3.0.2:
    resolution: {integrity: sha512-aVNobHnJqLiUelTaHat9DZ1qM2w0C0Eym4LPI/3JxOnSokGVdsl1T1kN7TFvsEAD8G47A6VKQ0TVHqbBnYMJlQ==}
    engines: {node: '>=12.0.0'}

  brace-expansion@1.1.12:
    resolution: {integrity: sha512-9T9UjW3r0UW5c1Q7GTwllptXwhvYmEzFhzMfZ9H7FQWt+uZePjZPjBP/W1ZEyZ1twGWom5/56TF4lPcqjnDHcg==}

  brace-expansion@2.0.2:
    resolution: {integrity: sha512-Jt0vHyM+jmUBqojB7E1NIYadt0vI0Qxjxd2TErW94wDz+E2LAm5vKMXXwg6ZZBTHPuUlDgQHKXvjGBdfcF1ZDQ==}

  braces@3.0.3:
    resolution: {integrity: sha512-yQbXgO/OSZVD2IsiLlro+7Hf6Q18EJrKSEsdoMzKePKXct3gvD8oLcOQdIzGupr5Fj+EDe8gO/lxc1BzfMpxvA==}
    engines: {node: '>=8'}

  cac@6.7.14:
    resolution: {integrity: sha512-b6Ilus+c3RrdDk+JhLKUAQfzzgLEPy6wcXqS7f/xe1EETvsDP6GORG7SFuOs6cID5YkqchW/LXZbX5bc8j7ZcQ==}
    engines: {node: '>=8'}

  callsites@3.1.0:
    resolution: {integrity: sha512-P8BjAsXvZS+VIDUI11hHCQEv74YT67YUi5JJFNWIqL235sBmjX4+qx9Muvls5ivyNENctx46xQLQ3aTuE7ssaQ==}
    engines: {node: '>=6'}

  chai@5.2.1:
    resolution: {integrity: sha512-5nFxhUrX0PqtyogoYOA8IPswy5sZFTOsBFl/9bNsmDLgsxYTzSZQJDPppDnZPTQbzSEm0hqGjWPzRemQCYbD6A==}
    engines: {node: '>=18'}

  chalk@4.1.2:
    resolution: {integrity: sha512-oKnbhFyRIXpUuez8iBMmyEa4nbj4IOQyuhc/wy9kY7/WVPcwIO9VA668Pu8RkO7+0G76SLROeyw9CpQ061i4mA==}
    engines: {node: '>=10'}

  check-error@2.1.1:
    resolution: {integrity: sha512-OAlb+T7V4Op9OwdkjmguYRqncdlx5JiofwOAUkmTF+jNdHwzTaTs4sRAGpzLF3oOz5xAyDGrPgeIDFQmDOTiJw==}
    engines: {node: '>= 16'}

  chokidar@4.0.3:
    resolution: {integrity: sha512-Qgzu8kfBvo+cA4962jnP1KkS6Dop5NS6g7R5LFYJr4b8Ub94PPQXUksCw9PvXoeXPRRddRNC5C1JQUR2SMGtnA==}
    engines: {node: '>= 14.16.0'}

  chromatic@12.2.0:
    resolution: {integrity: sha512-GswmBW9ZptAoTns1BMyjbm55Z7EsIJnUvYKdQqXIBZIKbGErmpA+p4c0BYA+nzw5B0M+rb3Iqp1IaH8TFwIQew==}
    hasBin: true
    peerDependencies:
      '@chromatic-com/cypress': ^0.*.* || ^1.0.0
      '@chromatic-com/playwright': ^0.*.* || ^1.0.0
    peerDependenciesMeta:
      '@chromatic-com/cypress':
        optional: true
      '@chromatic-com/playwright':
        optional: true

  clsx@2.1.1:
    resolution: {integrity: sha512-eYm0QWBtUrBWZWG0d386OGAw16Z995PiOVo2B7bjWSbHedGl5e0ZWaq65kOGgUSNesEIDkB9ISbTg/JK9dhCZA==}
    engines: {node: '>=6'}

  color-convert@2.0.1:
    resolution: {integrity: sha512-RRECPsj7iu/xb5oKYcsFHSppFNnsj/52OVTRKb4zP5onXwVF3zVmmToNcOfGC+CRDpfK/U584fMg38ZHCaElKQ==}
    engines: {node: '>=7.0.0'}

  color-name@1.1.4:
    resolution: {integrity: sha512-dOy+3AuW3a2wNbZHIuMZpTcgjGuLU/uBL/ubcZF9OXbDo8ff4O8yVp5Bf0efS8uEoYo5q4Fx7dY9OgQGXgAsQA==}

  commondir@1.0.1:
    resolution: {integrity: sha512-W9pAhw0ja1Edb5GVdIF1mjZw/ASI0AlShXM83UUGe2DVr5TdAPEA1OA8m/g8zWp9x6On7gqufY+FatDbC3MDQg==}

  concat-map@0.0.1:
    resolution: {integrity: sha512-/Srv4dswyQNBfohGpz9o6Yb3Gz3SrUDqBH5rTuhGR7ahtlbYKnVxw2bCFMRljaA7EXHaXZ8wsHdodFvbkhKmqg==}

  cookie@0.6.0:
    resolution: {integrity: sha512-U71cyTamuh1CRNCfpGY6to28lxvNwPG4Guz/EVjgf3Jmzv0vlDp1atT9eS5dDjMYHucpHbWns6Lwf3BKz6svdw==}
    engines: {node: '>= 0.6'}

  cross-spawn@7.0.6:
    resolution: {integrity: sha512-uV2QOWP2nWzsy2aMp8aRibhi9dlzF5Hgh5SHaB9OiTGEyDTiJJyx0uy51QXdyWbtAHNua4XJzUKca3OzKUd3vA==}
    engines: {node: '>= 8'}

  css.escape@1.5.1:
    resolution: {integrity: sha512-YUifsXXuknHlUsmlgyY0PKzgPOr7/FjCePfHNt0jxm83wHZi44VDMQ7/fGNkjY3/jV1MC+1CmZbaHzugyeRtpg==}

  cssesc@3.0.0:
    resolution: {integrity: sha512-/Tb/JcjK111nNScGob5MNtsntNM1aCNUDipB/TkwZFhyDrrE47SOx/18wF2bbjgc3ZzCSKW1T5nt5EbFoAz/Vg==}
    engines: {node: '>=4'}
    hasBin: true

  csstype@3.1.3:
    resolution: {integrity: sha512-M1uQkMl8rQK/szD0LNhtqxIPLpimGm8sOBwU7lLnCpSbTyY3yeU1Vc7l4KT5zT4s/yOxHH5O7tIuuLOCnLADRw==}

  debug@4.4.1:
    resolution: {integrity: sha512-KcKCqiftBJcZr++7ykoDIEwSa3XWowTfNPo92BYxjXiyYEVrUQh2aLyhxBCwww+heortUFxEJYcRzosstTEBYQ==}
    engines: {node: '>=6.0'}
    peerDependencies:
      supports-color: '*'
    peerDependenciesMeta:
      supports-color:
        optional: true

  dedent-js@1.0.1:
    resolution: {integrity: sha512-OUepMozQULMLUmhxS95Vudo0jb0UchLimi3+pQ2plj61Fcy8axbP9hbiD4Sz6DPqn6XG3kfmziVfQ1rSys5AJQ==}

  dedent@1.6.0:
    resolution: {integrity: sha512-F1Z+5UCFpmQUzJa11agbyPVMbpgT/qA3/SKyJ1jyBgm7dUcUEa8v9JwDkerSQXfakBwFljIxhOJqGkjUwZ9FSA==}
    peerDependencies:
      babel-plugin-macros: ^3.1.0
    peerDependenciesMeta:
      babel-plugin-macros:
        optional: true

  deep-eql@5.0.2:
    resolution: {integrity: sha512-h5k/5U50IJJFpzfL6nO9jaaumfjO/f2NjK/oYB2Djzm4p9L+3T9qWpZqZ2hAbLPuuYq9wrU08WQyBTL5GbPk5Q==}
    engines: {node: '>=6'}

  deep-is@0.1.4:
    resolution: {integrity: sha512-oIPzksmTg4/MriiaYGO+okXDT7ztn/w3Eptv/+gSIdMdKsJo0u4CfYNFJPy+4SKMuCqGw2wxnA+URMg3t8a/bQ==}

  deepmerge@4.3.1:
    resolution: {integrity: sha512-3sUqbMEc77XqpdNO7FRyRog+eW3ph+GYCbj+rK+uYyRMuwsVy0rMiVtPn+QJlKFvWP/1PYpapqYn0Me2knFn+A==}
    engines: {node: '>=0.10.0'}

  define-lazy-prop@2.0.0:
    resolution: {integrity: sha512-Ds09qNh8yw3khSjiJjiUInaGX9xlqZDY7JVryGxdxV7NPeuqQfplOpQ66yJFZut3jLa5zOwkXw1g9EI2uKh4Og==}
    engines: {node: '>=8'}

  dequal@2.0.3:
    resolution: {integrity: sha512-0je+qPKHEMohvfRTCEo3CrPG6cAzAYgmzKyxRiYSSDkS6eGJdyVJm7WaYA5ECaAD9wLB2T4EEeymA5aFVcYXCA==}
    engines: {node: '>=6'}

  devalue@5.1.1:
    resolution: {integrity: sha512-maua5KUiapvEwiEAe+XnlZ3Rh0GD+qI1J/nb9vrJc3muPXvcF/8gXYTWF76+5DAqHyDUtOIImEuo0YKE9mshVw==}

  dom-accessibility-api@0.5.16:
    resolution: {integrity: sha512-X7BJ2yElsnOJ30pZF4uIIDfBEVgF4XEBxL9Bxhy6dnrm5hkzqmsWHGTiHqRiITNhMyFLyAiWndIJP7Z1NTteDg==}

  dom-accessibility-api@0.6.3:
    resolution: {integrity: sha512-7ZgogeTnjuHbo+ct10G9Ffp0mif17idi0IyWNVA/wcwcm7NPOD/WEHVP3n7n3MhXqxoIYm8d6MuZohYWIZ4T3w==}

  eastasianwidth@0.2.0:
    resolution: {integrity: sha512-I88TYZWc9XiYHRQ4/3c5rjjfgkjhLyW2luGIheGERbNQ6OY7yTybanSpDXZa8y7VUP9YmDcYa+eyq4ca7iLqWA==}

  emoji-regex@8.0.0:
    resolution: {integrity: sha512-MSjYzcWNOA0ewAHpz0MxpYFvwg6yjy1NG3xteoqz644VCo/RPgnr1/GGt+ic3iJTzQ8Eu3TdM14SawnVUmGE6A==}

  emoji-regex@9.2.2:
    resolution: {integrity: sha512-L18DaJsXSUk2+42pv8mLs5jJT2hqFkFE4j21wOmgbUqsZ2hL72NsUU785g9RXgo3s0ZNgVl42TiHp3ZtOv/Vyg==}

  es-module-lexer@1.7.0:
    resolution: {integrity: sha512-jEQoCwk8hyb2AZziIOLhDqpm5+2ww5uIE6lkO/6jcOCusfk6LhMHpXXfBLXTZ7Ydyt0j4VoUQv6uGNYbdW+kBA==}

  es-toolkit@1.39.8:
    resolution: {integrity: sha512-A8QO9TfF+rltS8BXpdu8OS+rpGgEdnRhqIVxO/ZmNvnXBYgOdSsxukT55ELyP94gZIntWJ+Li9QRrT2u1Kitpg==}

  esbuild-register@3.6.0:
    resolution: {integrity: sha512-H2/S7Pm8a9CL1uhp9OvjwrBh5Pvx0H8qVOxNu8Wed9Y7qv56MPtq+GGM8RJpq6glYJn9Wspr8uw7l55uyinNeg==}
    peerDependencies:
      esbuild: '>=0.12 <1'

  esbuild@0.25.8:
    resolution: {integrity: sha512-vVC0USHGtMi8+R4Kz8rt6JhEWLxsv9Rnu/lGYbPR8u47B+DCBksq9JarW0zOO7bs37hyOK1l2/oqtbciutL5+Q==}
    engines: {node: '>=18'}
    hasBin: true

  escape-string-regexp@4.0.0:
    resolution: {integrity: sha512-TtpcNJ3XAzx3Gq8sWRzJaVajRs0uVxA2YAkdb1jm2YkPz4G6egUFAyA3n5vtEIZefPk5Wa4UXbKuS5fKkJWdgA==}
    engines: {node: '>=10'}

  eslint-config-prettier@10.1.8:
    resolution: {integrity: sha512-82GZUjRS0p/jganf6q1rEO25VSoHH0hKPCTrgillPjdI/3bgBhAE1QzHrHTizjpRvy6pGAvKjDJtk2pF9NDq8w==}
    hasBin: true
    peerDependencies:
      eslint: '>=7.0.0'

  eslint-plugin-storybook@9.0.18:
    resolution: {integrity: sha512-f2FnWjTQkM9kYtbpChVuEo8F04QATBiuxYUdSBR58lWb3NprPKBfmRZC1dTA5NVeLY6geXduDLIPXefwXFz6Ag==}
    engines: {node: '>=20.0.0'}
    peerDependencies:
      eslint: '>=8'
      storybook: ^9.0.18

  eslint-plugin-svelte@3.11.0:
    resolution: {integrity: sha512-KliWlkieHyEa65aQIkRwUFfHzT5Cn4u3BQQsu3KlkJOs7c1u7ryn84EWaOjEzilbKgttT4OfBURA8Uc4JBSQIw==}
    engines: {node: ^18.18.0 || ^20.9.0 || >=21.1.0}
    peerDependencies:
      eslint: ^8.57.1 || ^9.0.0
      svelte: ^3.37.0 || ^4.0.0 || ^5.0.0
    peerDependenciesMeta:
      svelte:
        optional: true

  eslint-scope@8.4.0:
    resolution: {integrity: sha512-sNXOfKCn74rt8RICKMvJS7XKV/Xk9kA7DyJr8mJik3S7Cwgy3qlkkmyS2uQB3jiJg6VNdZd/pDBJu0nvG2NlTg==}
    engines: {node: ^18.18.0 || ^20.9.0 || >=21.1.0}

  eslint-visitor-keys@3.4.3:
    resolution: {integrity: sha512-wpc+LXeiyiisxPlEkUzU6svyS1frIO3Mgxj1fdy7Pm8Ygzguax2N3Fa/D/ag1WqbOprdI+uY6wMUl8/a2G+iag==}
    engines: {node: ^12.22.0 || ^14.17.0 || >=16.0.0}

  eslint-visitor-keys@4.2.1:
    resolution: {integrity: sha512-Uhdk5sfqcee/9H/rCOJikYz67o0a2Tw2hGRPOG2Y1R2dg7brRe1uG0yaNQDHu+TO/uQPF/5eCapvYSmHUjt7JQ==}
    engines: {node: ^18.18.0 || ^20.9.0 || >=21.1.0}

  eslint@9.32.0:
    resolution: {integrity: sha512-LSehfdpgMeWcTZkWZVIJl+tkZ2nuSkyyB9C27MZqFWXuph7DvaowgcTvKqxvpLW1JZIk8PN7hFY3Rj9LQ7m7lg==}
    engines: {node: ^18.18.0 || ^20.9.0 || >=21.1.0}
    hasBin: true
    peerDependencies:
      jiti: '*'
    peerDependenciesMeta:
      jiti:
        optional: true

  esm-env@1.2.2:
    resolution: {integrity: sha512-Epxrv+Nr/CaL4ZcFGPJIYLWFom+YeV1DqMLHJoEd9SYRxNbaFruBwfEX/kkHUJf55j2+TUbmDcmuilbP1TmXHA==}

  espree@10.4.0:
    resolution: {integrity: sha512-j6PAQ2uUr79PZhBjP5C5fhl8e39FmRnOjsD5lGnWrFU8i2G776tBK7+nP8KuQUTTyAZUwfQqXAgrVH5MbH9CYQ==}
    engines: {node: ^18.18.0 || ^20.9.0 || >=21.1.0}

  esprima@4.0.1:
    resolution: {integrity: sha512-eGuFFw7Upda+g4p+QHvnW0RyTX/SVeJBDM/gCtMARO0cLuT2HcEKnTPvhjV6aGeqrCB/sbNop0Kszm0jsaWU4A==}
    engines: {node: '>=4'}
    hasBin: true

  esquery@1.6.0:
    resolution: {integrity: sha512-ca9pw9fomFcKPvFLXhBKUK90ZvGibiGOvRJNbjljY7s7uq/5YO4BOzcYtJqExdx99rF6aAcnRxHmcUHcz6sQsg==}
    engines: {node: '>=0.10'}

  esrap@1.2.2:
    resolution: {integrity: sha512-F2pSJklxx1BlQIQgooczXCPHmcWpn6EsP5oo73LQfonG9fIlIENQ8vMmfGXeojP9MrkzUNAfyU5vdFlR9shHAw==}

  esrap@1.4.9:
    resolution: {integrity: sha512-3OMlcd0a03UGuZpPeUC1HxR3nA23l+HEyCiZw3b3FumJIN9KphoGzDJKMXI1S72jVS1dsenDyQC0kJlO1U9E1g==}

  esrap@2.1.0:
    resolution: {integrity: sha512-yzmPNpl7TBbMRC5Lj2JlJZNPml0tzqoqP5B1JXycNUwtqma9AKCO0M2wHrdgsHcy1WRW7S9rJknAMtByg3usgA==}

  esrecurse@4.3.0:
    resolution: {integrity: sha512-KmfKL3b6G+RXvP8N1vr3Tq1kL/oCFgn2NYXEtqP8/L3pKapUA4G8cFVaoF3SU323CD4XypR/ffioHmkti6/Tag==}
    engines: {node: '>=4.0'}

  estraverse@5.3.0:
    resolution: {integrity: sha512-MMdARuVEQziNTeJD8DgMqmhwR11BRQ/cBP+pLtYdSTnf3MIO8fFeiINEbX36ZdNlfU/7A9f3gUw49B3oQsvwBA==}
    engines: {node: '>=4.0'}

  estree-walker@2.0.2:
    resolution: {integrity: sha512-Rfkk/Mp/DL7JVje3u18FxFujQlTNR2q6QfMSMB7AvCBx91NGj/ba3kCfza0f6dVDbw7YlRf/nDrn7pQrCCyQ/w==}

  estree-walker@3.0.3:
    resolution: {integrity: sha512-7RUKfXgSMMkzt6ZuXmqapOurLGPPfgj6l9uRZ7lRGolvk0y2yocc35LdcxKC5PQZdn2DMqioAQ2NoWcrTKmm6g==}

  esutils@2.0.3:
    resolution: {integrity: sha512-kVscqXk4OCp68SZ0dkgEKVi6/8ij300KBWTJq32P/dYeWTSwK41WyTxalN1eRmA5Z9UU/LX9D7FWSmV9SAYx6g==}
    engines: {node: '>=0.10.0'}

  expect-type@1.2.2:
    resolution: {integrity: sha512-JhFGDVJ7tmDJItKhYgJCGLOWjuK9vPxiXoUFLwLDc99NlmklilbiQJwoctZtt13+xMw91MCk/REan6MWHqDjyA==}
    engines: {node: '>=12.0.0'}

  fast-deep-equal@3.1.3:
    resolution: {integrity: sha512-f3qQ9oQy9j2AhBe/H9VC91wLmKBCCU/gDOnKNAYG5hswO7BLKj09Hc5HYNz9cGI++xlpDCIgDaitVs03ATR84Q==}

  fast-glob@3.3.3:
    resolution: {integrity: sha512-7MptL8U0cqcFdzIzwOTHoilX9x5BrNqye7Z/LuC7kCMRio1EMSyqRK3BEAUD7sXRq4iT4AzTVuZdhgQ2TCvYLg==}
    engines: {node: '>=8.6.0'}

  fast-json-stable-stringify@2.1.0:
    resolution: {integrity: sha512-lhd/wF+Lk98HZoTCtlVraHtfh5XYijIjalXck7saUtuanSDyLMxnHhSXEDJqHxD7msR8D0uCmqlkwjCV8xvwHw==}

  fast-levenshtein@2.0.6:
    resolution: {integrity: sha512-DCXu6Ifhqcks7TZKY3Hxp3y6qphY5SJZmrWMDrKcERSOXWQdMhU9Ig/PYrzyw/ul9jOIyh0N4M0tbC5hodg8dw==}

  fastq@1.19.1:
    resolution: {integrity: sha512-GwLTyxkCXjXbxqIhTsMI2Nui8huMPtnxg7krajPJAjnEG/iiOS7i+zCtWGZR9G0NBKbXKh6X9m9UIsYX/N6vvQ==}

  fdir@6.4.6:
    resolution: {integrity: sha512-hiFoqpyZcfNm1yc4u8oWCf9A2c4D3QjCrks3zmoVKVxpQRzmPNar1hUJcBG2RQHvEVGDN+Jm81ZheVLAQMK6+w==}
    peerDependencies:
      picomatch: ^3 || ^4
    peerDependenciesMeta:
      picomatch:
        optional: true

  file-entry-cache@8.0.0:
    resolution: {integrity: sha512-XXTUwCvisa5oacNGRP9SfNtYBNAMi+RPwBFmblZEF7N7swHYQS6/Zfk7SRwx4D5j3CH211YNRco1DEMNVfZCnQ==}
    engines: {node: '>=16.0.0'}

  filesize@10.1.6:
    resolution: {integrity: sha512-sJslQKU2uM33qH5nqewAwVB2QgR6w1aMNsYUp3aN5rMRyXEwJGmZvaWzeJFNTOXWlHQyBFCWrdj3fV/fsTOX8w==}
    engines: {node: '>= 10.4.0'}

  fill-range@7.1.1:
    resolution: {integrity: sha512-YsGpe3WHLK8ZYi4tWDg2Jy3ebRz2rXowDxnld4bkQB00cc/1Zw9AWnC0i9ztDJitivtQvaI9KaLyKrc+hBW0yg==}
    engines: {node: '>=8'}

  find-up@5.0.0:
    resolution: {integrity: sha512-78/PXT1wlLLDgTzDs7sjq9hzz0vXD+zn+7wypEe4fXQxCmdmqfGsEPQxmiCSQI3ajFV91bVSsvNtrJRiW6nGng==}
    engines: {node: '>=10'}

  flat-cache@4.0.1:
    resolution: {integrity: sha512-f7ccFPK3SXFHpx15UIGyRJ/FJQctuKZ0zVuN3frBo4HnK3cay9VEW0R6yPYFHC0AgqhukPzKjq22t5DmAyqGyw==}
    engines: {node: '>=16'}

  flatted@3.3.3:
    resolution: {integrity: sha512-GX+ysw4PBCz0PzosHDepZGANEuFCMLrnRTiEy9McGjmkCQYwRq4A/X786G/fjM/+OjsWSU1ZrY5qyARZmO/uwg==}

  foreground-child@3.3.1:
    resolution: {integrity: sha512-gIXjKqtFuWEgzFRJA9WCQeSJLZDjgJUOMCMzxtvFq/37KojM1BFGufqsCy0r4qSQmYLsZYMeyRqzIWOMup03sw==}
    engines: {node: '>=14'}

  fsevents@2.3.2:
    resolution: {integrity: sha512-xiqMQR4xAeHTuB9uWm+fFRcIOgKBMiOBP+eXiyT7jsgVCq1bkVygt00oASowB7EdtpOHaaPgKt812P9ab+DDKA==}
    engines: {node: ^8.16.0 || ^10.6.0 || >=11.0.0}
    os: [darwin]

  fsevents@2.3.3:
    resolution: {integrity: sha512-5xoDfX+fL7faATnagmWPpbFtwh/R77WmMMqqHGS65C3vvB0YHrgF+B1YmZ3441tMj5n63k0212XNoJwzlhffQw==}
    engines: {node: ^8.16.0 || ^10.6.0 || >=11.0.0}
    os: [darwin]

  function-bind@1.1.2:
    resolution: {integrity: sha512-7XHNxH7qX9xG5mIwxkhumTox/MIRNcOgDrxWsMt2pAr23WHp6MrRlN7FBSFpCpr+oVO0F744iUgR82nJMfG2SA==}

  glob-parent@5.1.2:
    resolution: {integrity: sha512-AOIgSQCepiJYwP3ARnGx+5VnTu2HBYdzbGP45eLw1vr3zB3vZLeyed1sC9hnbcOc9/SrMyM5RPQrkGz4aS9Zow==}
    engines: {node: '>= 6'}

  glob-parent@6.0.2:
    resolution: {integrity: sha512-XxwI8EOhVQgWp6iDL+3b0r86f4d6AX6zSU55HfB4ydCEuXLXc5FcYeOu+nnGftS4TEju/11rt4KJPTMgbfmv4A==}
    engines: {node: '>=10.13.0'}

  glob@10.4.5:
    resolution: {integrity: sha512-7Bv8RF0k6xjo7d4A/PxYLbUCfb6c+Vpd2/mB2yRDlew7Jb5hEXiCD9ibfO7wpk8i4sevK6DFny9h7EYbM3/sHg==}
    hasBin: true

  globals@14.0.0:
    resolution: {integrity: sha512-oahGvuMGQlPw/ivIYBjVSrWAfWLBeku5tpPE2fOPLi+WHffIWbuh2tCjhyQhTBPMf5E9jDEH4FOmTYgYwbKwtQ==}
    engines: {node: '>=18'}

  globals@16.3.0:
    resolution: {integrity: sha512-bqWEnJ1Nt3neqx2q5SFfGS8r/ahumIakg3HcwtNlrVlwXIeNumWn/c7Pn/wKzGhf6SaW6H6uWXLqC30STCMchQ==}
    engines: {node: '>=18'}

  graceful-fs@4.2.11:
    resolution: {integrity: sha512-RbJ5/jmFcNNCcDV5o9eTnBLJ/HszWV0P73bc+Ff4nS/rJj+YaS6IGyiOL0VoBYX+l1Wrl3k63h/KrH+nhJ0XvQ==}

  graphemer@1.4.0:
    resolution: {integrity: sha512-EtKwoO6kxCL9WO5xipiHTZlSzBm7WLT627TqC/uVRd0HKmq8NXyebnNYxDoBi7wt8eTWrUrKXCOVaFq9x1kgag==}

  graphql@16.11.0:
    resolution: {integrity: sha512-mS1lbMsxgQj6hge1XZ6p7GPhbrtFwUFYi3wRzXAC/FmYnyXMTvvI3td3rjmQ2u8ewXueaSvRPWaEcgVVOT9Jnw==}
    engines: {node: ^12.22.0 || ^14.16.0 || ^16.0.0 || >=17.0.0}

  has-flag@4.0.0:
    resolution: {integrity: sha512-EykJT/Q1KjTWctppgIAgfSO0tKVuZUjhgMr17kqTumMl6Afv3EISleU7qZUzoXDFTAHTDC4NOoG/ZxU3EvlMPQ==}
    engines: {node: '>=8'}

  hasown@2.0.2:
    resolution: {integrity: sha512-0hJU9SCPvmMzIBdZFqNPXWa6dqh7WdH0cII9y+CyS8rG3nL48Bclra9HmKhVVUHyPWNH5Y7xDwAB7bfgSjkUMQ==}
    engines: {node: '>= 0.4'}

  html-escaper@2.0.2:
    resolution: {integrity: sha512-H2iMtd0I4Mt5eYiapRdIDjp+XzelXQ0tFE4JS7YFwFevXXMmOp9myNrUvCg0D6ws8iqkRPBfKHgbwig1SmlLfg==}

  ignore@5.3.2:
    resolution: {integrity: sha512-hsBTNUqQTDwkWtcdYI2i06Y/nUBEsNEDJKjWdigLvegy8kDuJAS8uRlpkkcQpyEXL0Z/pjDy5HBmMjRCJ2gq+g==}
    engines: {node: '>= 4'}

  ignore@7.0.5:
    resolution: {integrity: sha512-Hs59xBNfUIunMFgWAbGX5cq6893IbWg4KnrjbYwX3tx0ztorVgTDA6B2sxf8ejHJ4wz8BqGUMYlnzNBer5NvGg==}
    engines: {node: '>= 4'}

  import-fresh@3.3.1:
    resolution: {integrity: sha512-TR3KfrTZTYLPB6jUjfx6MF9WcWrHL9su5TObK4ZkYgBdWKPOFoSoQIdEuTuR82pmtxH2spWG9h6etwfr1pLBqQ==}
    engines: {node: '>=6'}

  imurmurhash@0.1.4:
    resolution: {integrity: sha512-JmXMZ6wuvDmLiHEml9ykzqO6lwFbof0GG4IkcGaENdCRDDmMVnny7s5HsIgHCbaq0w2MyPhDqkhTUgS2LU2PHA==}
    engines: {node: '>=0.8.19'}

  indent-string@4.0.0:
    resolution: {integrity: sha512-EdDDZu4A2OyIK7Lr/2zG+w5jmbuk1DVBnEwREQvBzspBJkCEbRa8GxU1lghYcaGJCnRWibjDXlq779X1/y5xwg==}
    engines: {node: '>=8'}

  is-core-module@2.16.1:
    resolution: {integrity: sha512-UfoeMA6fIJ8wTYFEUjelnaGI67v6+N7qXJEvQuIGa99l4xsCruSYOVSQ0uPANn4dAzm8lkYPaKLrrijLq7x23w==}
    engines: {node: '>= 0.4'}

  is-docker@2.2.1:
    resolution: {integrity: sha512-F+i2BKsFrH66iaUFc0woD8sLy8getkwTwtOBjvs56Cx4CgJDeKQeqfz8wAYiSb8JOprWhHH5p77PbmYCvvUuXQ==}
    engines: {node: '>=8'}
    hasBin: true

  is-extglob@2.1.1:
    resolution: {integrity: sha512-SbKbANkN603Vi4jEZv49LeVJMn4yGwsbzZworEoyEiutsN3nJYdbO36zfhGJ6QEDpOZIFkDtnq5JRxmvl3jsoQ==}
    engines: {node: '>=0.10.0'}

  is-fullwidth-code-point@3.0.0:
    resolution: {integrity: sha512-zymm5+u+sCsSWyD9qNaejV3DFvhCKclKdizYaJUuHA83RLjb7nSuGnddCHGv0hk+KY7BMAlsWeK4Ueg6EV6XQg==}
    engines: {node: '>=8'}

  is-glob@4.0.3:
    resolution: {integrity: sha512-xelSayHH36ZgE7ZWhli7pW34hNbNl8Ojv5KVmkJD4hBdD3th8Tfk9vYasLM+mXWOZhFkgZfxhLSnrwRr4elSSg==}
    engines: {node: '>=0.10.0'}

  is-module@1.0.0:
    resolution: {integrity: sha512-51ypPSPCoTEIN9dy5Oy+h4pShgJmPCygKfyRCISBI+JoWT/2oJvK8QPxmwv7b/p239jXrm9M1mlQbyKJ5A152g==}

  is-number@7.0.0:
    resolution: {integrity: sha512-41Cifkg6e8TylSpdtTpeLVMqvSBEVzTttHvERD741+pnZ8ANv0004MRL43QKPDlK9cGvNp6NZWZUBlbGXYxxng==}
    engines: {node: '>=0.12.0'}

  is-reference@1.2.1:
    resolution: {integrity: sha512-U82MsXXiFIrjCK4otLT+o2NA2Cd2g5MLoOVXUZjIOhLurrRxpEXzI8O0KZHr3IjLvlAH1kTPYSuqer5T9ZVBKQ==}

  is-reference@3.0.3:
    resolution: {integrity: sha512-ixkJoqQvAP88E6wLydLGGqCJsrFUnqoH6HnaczB8XmDH1oaWU+xxdptvikTgaEhtZ53Ky6YXiBuUI2WXLMCwjw==}

  is-wsl@2.2.0:
    resolution: {integrity: sha512-fKzAra0rGJUUBwGBgNkHZuToZcn+TtXHpeCgmkMJMMYx1sQDYaCSyjJBSCa2nH1DGm7s3n1oBnohoVTBaN7Lww==}
    engines: {node: '>=8'}

  isexe@2.0.0:
    resolution: {integrity: sha512-RHxMLp9lnKHGHRng9QFhRCMbYAcVpn69smSGcq3f36xjgVVWThj4qqLbTLlq7Ssj8B+fIQ1EuCEGI2lKsyQeIw==}

  istanbul-lib-coverage@3.2.2:
    resolution: {integrity: sha512-O8dpsF+r0WV/8MNRKfnmrtCWhuKjxrq2w+jpzBL5UZKTi2LeVWnWOmWRxFlesJONmc+wLAGvKQZEOanko0LFTg==}
    engines: {node: '>=8'}

  istanbul-lib-report@3.0.1:
    resolution: {integrity: sha512-GCfE1mtsHGOELCU8e/Z7YWzpmybrx/+dSTfLrvY8qRmaY6zXTKWn6WQIjaAFw069icm6GVMNkgu0NzI4iPZUNw==}
    engines: {node: '>=10'}

  istanbul-lib-source-maps@5.0.6:
    resolution: {integrity: sha512-yg2d+Em4KizZC5niWhQaIomgf5WlL4vOOjZ5xGCmF8SnPE/mDWWXgvRExdcpCgh9lLRRa1/fSYp2ymmbJ1pI+A==}
    engines: {node: '>=10'}

  istanbul-reports@3.1.7:
    resolution: {integrity: sha512-BewmUXImeuRk2YY0PVbxgKAysvhRPUQE0h5QRM++nVWyubKGV0l8qQ5op8+B2DOmwSe63Jivj0BjkPQVf8fP5g==}
    engines: {node: '>=8'}

  jackspeak@3.4.3:
    resolution: {integrity: sha512-OGlZQpz2yfahA/Rd1Y8Cd9SIEsqvXkLVoSw/cgwhnhFMDbsQFeZYoJJ7bIZBS9BcamUW96asq/npPWugM+RQBw==}

  js-tokens@4.0.0:
    resolution: {integrity: sha512-RdJUflcE3cUzKiMqQgsCu06FPu9UdIJO0beYbPhHN4k6apgJtifcoCtT9bcxOpYBtpD2kCM6Sbzg4CausW/PKQ==}

  js-tokens@9.0.1:
    resolution: {integrity: sha512-mxa9E9ITFOt0ban3j6L5MpjwegGz6lBQmM1IJkWeBZGcMxto50+eWdjC/52xDbS2vy0k7vIMK0Fe2wfL9OQSpQ==}

  js-yaml@4.1.0:
    resolution: {integrity: sha512-wpxZs9NoxZaJESJGIZTyDEaYpl0FKSA+FB9aJiyemKhMwkxQg63h4T1KJgUGHpTqPDNRcmmYLugrRjJlBtWvRA==}
    hasBin: true

  json-buffer@3.0.1:
    resolution: {integrity: sha512-4bV5BfR2mqfQTJm+V5tPPdf+ZpuhiIvTuAB5g8kcrXOZpTT/QwwVRWBywX1ozr6lEuPdbHxwaJlm9G6mI2sfSQ==}

  json-schema-traverse@0.4.1:
    resolution: {integrity: sha512-xbbCH5dCYU5T8LcEhhuh7HJ88HXuW3qsI3Y0zOZFKfZEHcpWiHU/Jxzk629Brsab/mMiHQti9wMP+845RPe3Vg==}

  json-stable-stringify-without-jsonify@1.0.1:
    resolution: {integrity: sha512-Bdboy+l7tA3OGW6FjyFHWkP5LuByj1Tk33Ljyq0axyzdk9//JSi2u3fP1QSmd1KNwq6VOKYGlAu87CisVir6Pw==}

  jsonfile@6.1.0:
    resolution: {integrity: sha512-5dgndWOriYSm5cnYaJNhalLNDKOqFwyDB/rr1E9ZsGciGvKPs8R2xYGCacuf3z6K1YKDz182fd+fY3cn3pMqXQ==}

  keyv@4.5.4:
    resolution: {integrity: sha512-oxVHkHR/EJf2CNXnWxRLW6mg7JyCCUcG0DtEGmL2ctUo1PNTin1PUil+r/+4r5MpVgC/fn1kjsx7mjSujKqIpw==}

  kleur@3.0.3:
    resolution: {integrity: sha512-eTIzlVOSUR+JxdDFepEYcBMtZ9Qqdef+rnzWdRZuMbOywu5tO2w2N7rqjoANZ5k9vywhL6Br1VRjUIgTQx4E8w==}
    engines: {node: '>=6'}

  kleur@4.1.5:
    resolution: {integrity: sha512-o+NO+8WrRiQEE4/7nwRJhN1HWpVmJm511pBHUxPLtp0BUISzlBplORYSmTclCnJvQq2tKu/sgl3xVpkc7ZWuQQ==}
    engines: {node: '>=6'}

  known-css-properties@0.37.0:
    resolution: {integrity: sha512-JCDrsP4Z1Sb9JwG0aJ8Eo2r7k4Ou5MwmThS/6lcIe1ICyb7UBJKGRIUUdqc2ASdE/42lgz6zFUnzAIhtXnBVrQ==}

  levn@0.4.1:
    resolution: {integrity: sha512-+bT2uH4E5LGE7h/n3evcS/sQlJXCpIp6ym8OWJ5eV6+67Dsql/LaaT7qJBAt2rzfoa/5QBGBhxDix1dMt2kQKQ==}
    engines: {node: '>= 0.8.0'}

  lilconfig@2.1.0:
    resolution: {integrity: sha512-utWOt/GHzuUxnLKxB6dk81RoOeoNeHgbrXiuGk4yyF5qlRz+iIVWu56E2fqGHFrXz0QNUhLB/8nKqvRH66JKGQ==}
    engines: {node: '>=10'}

  locate-character@3.0.0:
    resolution: {integrity: sha512-SW13ws7BjaeJ6p7Q6CO2nchbYEc3X3J6WrmTTDto7yMPqVSZTUyY5Tjbid+Ab8gLnATtygYtiDIJGQRRn2ZOiA==}

  locate-path@6.0.0:
    resolution: {integrity: sha512-iPZK6eYjbxRu3uB4/WZ3EsEIMJFMqAoopl3R+zuq0UjcAm/MO6KCweDgPfP3elTztoKP3KtnVHxTn2NHBSDVUw==}
    engines: {node: '>=10'}

  lodash.merge@4.6.2:
    resolution: {integrity: sha512-0KpjqXRVvrYyCsX1swR/XTK0va6VQkQM6MNo7PqW77ByjAhoARA8EfrP1N4+KlKj8YS0ZUCtRT/YUuhyYDujIQ==}

  lodash@4.17.21:
    resolution: {integrity: sha512-v2kDEe57lecTulaDIuNTPy3Ry4gLGJ6Z1O3vE1krgXZNrsQ+LFTGHVxVjcXPs17LhbZVGedAJv8XZ1tvj5FvSg==}

  loupe@3.2.0:
    resolution: {integrity: sha512-2NCfZcT5VGVNX9mSZIxLRkEAegDGBpuQZBy13desuHeVORmBDyAET4TkJr4SjqQy3A8JDofMN6LpkK8Xcm/dlw==}

  lower-case@2.0.2:
    resolution: {integrity: sha512-7fm3l3NAF9WfN6W3JOmf5drwpVqX78JtoGJ3A6W0a6ZnldM41w2fV5D490psKFTpMds8TJse/eHLFFsNHHjHgg==}

  lru-cache@10.4.3:
    resolution: {integrity: sha512-JNAzZcXrCt42VGLuYz0zfAzDfAvJWW6AfYlDBQyDV5DClI2m5sAmK+OIO7s59XfsRsWHp02jAJrRadPRGTt6SQ==}

  lz-string@1.5.0:
    resolution: {integrity: sha512-h5bgJWpxJNswbU7qCrV0tIKQCaS3blPDrqKWx+QxzuzL1zGUzij9XCWLrSLsJPu5t+eWA/ycetzYAO5IOMcWAQ==}
    hasBin: true

  magic-string@0.30.17:
    resolution: {integrity: sha512-sNPKHvyjVf7gyjwS4xGTaW/mCnF8wnjtifKBEhxfZ7E/S8tQ0rssrwGNn6q8JH/ohItJfSQp9mBtQYuTlH5QnA==}

  magicast@0.3.5:
    resolution: {integrity: sha512-L0WhttDl+2BOsybvEOLK7fW3UA0OQ0IQ2d6Zl2x/a6vVRs3bAY0ECOSHHeL5jD+SbOpOCUEi0y1DgHEn9Qn1AQ==}

  make-dir@4.0.0:
    resolution: {integrity: sha512-hXdUTZYIVOt1Ex//jAQi+wTZZpUpwBj/0QsOzqegb3rGMMeJiSEu5xLHnYfBrRV4RH2+OCSOO95Is/7x1WJ4bw==}
    engines: {node: '>=10'}

  merge2@1.4.1:
    resolution: {integrity: sha512-8q7VEgMJW4J8tcfVPy8g09NcQwZdbwFEqhe/WZkoIzjn/3TGDwtOCYtXGxA3O8tPzpczCCDgv+P2P5y00ZJOOg==}
    engines: {node: '>= 8'}

  micromatch@4.0.8:
    resolution: {integrity: sha512-PXwfBhYu0hBCPw8Dn0E+WDYb7af3dSLVWKi3HGv84IdF4TyFoC0ysxFd0Goxw7nSv4T/PzEJQxsYsEiFCKo2BA==}
    engines: {node: '>=8.6'}

  min-indent@1.0.1:
    resolution: {integrity: sha512-I9jwMn07Sy/IwOj3zVkVik2JTvgpaykDZEigL6Rx6N9LbMywwUSMtxET+7lVoDLLd3O3IXwJwvuuns8UB/HeAg==}
    engines: {node: '>=4'}

  minimatch@3.1.2:
    resolution: {integrity: sha512-J7p63hRiAjw1NDEww1W7i37+ByIrOWO5XQQAzZ3VOcL0PNybwpfmV/N05zFAzwQ9USyEcX6t3UO+K5aqBQOIHw==}

  minimatch@9.0.5:
    resolution: {integrity: sha512-G6T0ZX48xgozx7587koeX9Ys2NYy6Gmv//P89sEte9V9whIapMNF4idKxnW2QtCcLiTWlb/wfCabAtAFWhhBow==}
    engines: {node: '>=16 || 14 >=14.17'}

  minipass@7.1.2:
    resolution: {integrity: sha512-qOOzS1cBTWYF4BH8fVePDBOO9iptMnGUEZwNc/cMWnTV2nVLZ7VoNWEPHkYczZA0pdoA7dl6e7FL659nX9S2aw==}
    engines: {node: '>=16 || 14 >=14.17'}

  mri@1.2.0:
    resolution: {integrity: sha512-tzzskb3bG8LvYGFF/mDTpq3jpI6Q9wc3LEmBaghu+DdCssd1FakN7Bc0hVNmEyGq1bq3RgfkCb3cmQLpNPOroA==}
    engines: {node: '>=4'}

  mrmime@2.0.1:
    resolution: {integrity: sha512-Y3wQdFg2Va6etvQ5I82yUhGdsKrcYox6p7FfL1LbK2J4V01F9TGlepTIhnK24t7koZibmg82KGglhA1XK5IsLQ==}
    engines: {node: '>=10'}

  ms@2.1.3:
    resolution: {integrity: sha512-6FlzubTLZG3J2a/NVCAleEhjzq5oxgHyaCU9yYXvcLsvoVaHJq/s5xXI6/XXP6tz7R9xAOtHnSO/tXtF3WRTlA==}

  nanoid@3.3.11:
    resolution: {integrity: sha512-N8SpfPUnUp1bK+PMYW8qSWdl9U+wwNWI4QKxOYDy9JAro3WMX7p2OeVRF9v+347pnakNevPmiHhNmZ2HbFA76w==}
    engines: {node: ^10 || ^12 || ^13.7 || ^14 || >=15.0.1}
    hasBin: true

  natural-compare@1.4.0:
    resolution: {integrity: sha512-OWND8ei3VtNC9h7V60qff3SVobHr996CTwgxubgyQYEpg290h9J0buyECNNJexkFm5sOajh5G116RYA1c8ZMSw==}

  no-case@3.0.4:
    resolution: {integrity: sha512-fgAN3jGAh+RoxUGZHTSOLJIqUc2wmoBwGR4tbpNAKmmovFoWq0OdRkb0VkldReO2a2iBT/OEulG9XSUc10r3zg==}

  open@8.4.2:
    resolution: {integrity: sha512-7x81NCL719oNbsq/3mh+hVrAWmFuEYUqrq/Iw3kUzH8ReypT9QQ0BLoJS7/G9k6N81XjW4qHWtjWwe/9eLy1EQ==}
    engines: {node: '>=12'}

  optionator@0.9.4:
    resolution: {integrity: sha512-6IpQ7mKUxRcZNLIObR0hz7lxsapSSIYNZJwXPGeF0mTVqGKFIXj1DQcMoT22S3ROcLyY/rz0PWaWZ9ayWmad9g==}
    engines: {node: '>= 0.8.0'}

  p-limit@3.1.0:
    resolution: {integrity: sha512-TYOanM3wGwNGsZN2cVTYPArw454xnXj5qmWF1bEoAc4+cU/ol7GVh7odevjp1FNHduHc3KZMcFduxU5Xc6uJRQ==}
    engines: {node: '>=10'}

  p-locate@5.0.0:
    resolution: {integrity: sha512-LaNjtRWUBY++zB5nE/NwcaoMylSPk+S+ZHNB1TzdbMJMny6dynpAGt7X/tl/QYq3TIeE6nxHppbo2LGymrG5Pw==}
    engines: {node: '>=10'}

  package-json-from-dist@1.0.1:
    resolution: {integrity: sha512-UEZIS3/by4OC8vL3P2dTXRETpebLI2NiI5vIrjaD/5UtrkFX/tNbwjTSRAGC/+7CAo2pIcBaRgWmcBBHcsaCIw==}

  parent-module@1.0.1:
    resolution: {integrity: sha512-GQ2EWRpQV8/o+Aw8YqtfZZPfNRWZYkbidE9k5rpl/hC3vtHHBfGm2Ifi6qWV+coDGkrUKZAxE3Lot5kcsRlh+g==}
    engines: {node: '>=6'}

  pascal-case@3.1.2:
    resolution: {integrity: sha512-uWlGT3YSnK9x3BQJaOdcZwrnV6hPpd8jFH1/ucpiLRPh/2zCVJKS19E4GvYHvaCcACn3foXZ0cLB9Wrx1KGe5g==}

  path-exists@4.0.0:
    resolution: {integrity: sha512-ak9Qy5Q7jYb2Wwcey5Fpvg2KoAc/ZIhLSLOSBmRmygPsGwkVVt0fZa0qrtMz+m6tJTAHfZQ8FnmB4MG4LWy7/w==}
    engines: {node: '>=8'}

  path-key@3.1.1:
    resolution: {integrity: sha512-ojmeN0qd+y0jszEtoY48r0Peq5dwMEkIlCOu6Q5f41lfkswXuKtYrhgoTpLnyIcHm24Uhqx+5Tqm2InSwLhE6Q==}
    engines: {node: '>=8'}

  path-parse@1.0.7:
    resolution: {integrity: sha512-LDJzPVEEEPR+y48z93A0Ed0yXb8pAByGWo/k5YYdYgpY2/2EsOsksJrq7lOHxryrVOn1ejG6oAp8ahvOIQD8sw==}

  path-scurry@1.11.1:
    resolution: {integrity: sha512-Xa4Nw17FS9ApQFJ9umLiJS4orGjm7ZzwUrwamcGQuHSzDyth9boKDaycYdDcZDuqYATXw4HFXgaqWTctW/v1HA==}
    engines: {node: '>=16 || 14 >=14.18'}

  pathe@2.0.3:
    resolution: {integrity: sha512-WUjGcAqP1gQacoQe+OBJsFA7Ld4DyXuUIjZ5cc75cLHvJ7dtNsTugphxIADwspS+AraAUePCKrSVtPLFj/F88w==}

  pathval@2.0.1:
    resolution: {integrity: sha512-//nshmD55c46FuFw26xV/xFAaB5HF9Xdap7HJBBnrKdAd6/GxDBaNA1870O79+9ueg61cZLSVc+OaFlfmObYVQ==}
    engines: {node: '>= 14.16'}

  picocolors@1.1.1:
    resolution: {integrity: sha512-xceH2snhtb5M9liqDsmEw56le376mTZkEX/jEb/RxNFyegNul7eNslCXP9FDj/Lcu0X8KEyMceP2ntpaHrDEVA==}

  picomatch@2.3.1:
    resolution: {integrity: sha512-JU3teHTNjmE2VCGFzuY8EXzCDVwEqB2a8fsIvwaStHhAWJEeVd1o1QD80CU6+ZdEXXSLbSsuLwJjkCBWqRQUVA==}
    engines: {node: '>=8.6'}

  picomatch@4.0.3:
    resolution: {integrity: sha512-5gTmgEY/sqK6gFXLIsQNH19lWb4ebPDLA4SdLP7dsWkIXHWlG66oPuVvXSGFPppYZz8ZDZq0dYYrbHfBCVUb1Q==}
    engines: {node: '>=12'}

  playwright-core@1.54.1:
    resolution: {integrity: sha512-Nbjs2zjj0htNhzgiy5wu+3w09YetDx5pkrpI/kZotDlDUaYk0HVA5xrBVPdow4SAUIlhgKcJeJg4GRKW6xHusA==}
    engines: {node: '>=18'}
    hasBin: true

  playwright@1.54.1:
    resolution: {integrity: sha512-peWpSwIBmSLi6aW2auvrUtf2DqY16YYcCMO8rTVx486jKmDTJg7UAhyrraP98GB8BoPURZP8+nxO7TSd4cPr5g==}
    engines: {node: '>=18'}
    hasBin: true

  postcss-load-config@3.1.4:
    resolution: {integrity: sha512-6DiM4E7v4coTE4uzA8U//WhtPwyhiim3eyjEMFCnUpzbrkK9wJHgKDT2mR+HbtSrd/NubVaYTOpSpjUl8NQeRg==}
    engines: {node: '>= 10'}
    peerDependencies:
      postcss: '>=8.0.9'
      ts-node: '>=9.0.0'
    peerDependenciesMeta:
      postcss:
        optional: true
      ts-node:
        optional: true

  postcss-safe-parser@7.0.1:
    resolution: {integrity: sha512-0AioNCJZ2DPYz5ABT6bddIqlhgwhpHZ/l65YAYo0BCIn0xiDpsnTHz0gnoTGk0OXZW0JRs+cDwL8u/teRdz+8A==}
    engines: {node: '>=18.0'}
    peerDependencies:
      postcss: ^8.4.31

  postcss-scss@4.0.9:
    resolution: {integrity: sha512-AjKOeiwAitL/MXxQW2DliT28EKukvvbEWx3LBmJIRN8KfBGZbRTxNYW0kSqi1COiTZ57nZ9NW06S6ux//N1c9A==}
    engines: {node: '>=12.0'}
    peerDependencies:
      postcss: ^8.4.29

  postcss-selector-parser@7.1.0:
    resolution: {integrity: sha512-8sLjZwK0R+JlxlYcTuVnyT2v+htpdrjDOKuMcOVdYjt52Lh8hWRYpxBPoKx/Zg+bcjc3wx6fmQevMmUztS/ccA==}
    engines: {node: '>=4'}

  postcss@8.5.6:
    resolution: {integrity: sha512-3Ybi1tAuwAP9s0r1UQ2J4n5Y0G05bJkpUIO0/bI9MhwmD70S5aTWbXGBwxHrelT+XM1k6dM0pk+SwNkpTRN7Pg==}
    engines: {node: ^10 || ^12 || >=14}

  prelude-ls@1.2.1:
    resolution: {integrity: sha512-vkcDPrRZo1QZLbn5RLGPpg/WmIQ65qoWWhcGKf/b5eplkkarX0m9z8ppCat4mlOqUsWpyNuYgO3VRyrYHSzX5g==}
    engines: {node: '>= 0.8.0'}

  prettier-plugin-svelte@3.4.0:
    resolution: {integrity: sha512-pn1ra/0mPObzqoIQn/vUTR3ZZI6UuZ0sHqMK5x2jMLGrs53h0sXhkVuDcrlssHwIMk7FYrMjHBPoUSyyEEDlBQ==}
    peerDependencies:
      prettier: ^3.0.0
      svelte: ^3.2.0 || ^4.0.0-next.0 || ^5.0.0-next.0

  prettier@3.6.2:
    resolution: {integrity: sha512-I7AIg5boAr5R0FFtJ6rCfD+LFsWHp81dolrFD8S79U9tb8Az2nGrJncnMSnys+bpQJfRUzqs9hnA81OAA3hCuQ==}
    engines: {node: '>=14'}
    hasBin: true

  pretty-format@27.5.1:
    resolution: {integrity: sha512-Qb1gy5OrP5+zDf2Bvnzdl3jsTf1qXVMazbvCoKhtKqVs4/YK4ozX4gKQJJVyNe+cajNPn0KoC0MC3FUmaHWEmQ==}
    engines: {node: ^10.13.0 || ^12.13.0 || ^14.15.0 || >=15.0.0}

  prompts@2.4.2:
    resolution: {integrity: sha512-NxNv/kLguCA7p3jE8oL2aEBsrJWgAakBpgmgK6lpPWV+WuOmY6r2/zbAVnP+T8bQlA0nzHXSJSJW0Hq7ylaD2Q==}
    engines: {node: '>= 6'}

  punycode@2.3.1:
    resolution: {integrity: sha512-vYt7UD1U9Wg6138shLtLOvdAu+8DsC/ilFtEVHcH+wydcSpNE20AfSOduf6MkRFahL5FY7X1oU7nKVZFtfq8Fg==}
    engines: {node: '>=6'}

  queue-microtask@1.2.3:
    resolution: {integrity: sha512-NuaNSa6flKT5JaSYQzJok04JzTL1CA6aGhv5rfLW3PgqA+M2ChpZQnAC8h8i4ZFkBS8X5RqkDBHA7r4hej3K9A==}

  react-dom@19.1.0:
    resolution: {integrity: sha512-Xs1hdnE+DyKgeHJeJznQmYMIBG3TKIHJJT95Q58nHLSrElKlGQqDTR2HQ9fx5CN/Gk6Vh/kupBTDLU11/nDk/g==}
    peerDependencies:
      react: ^19.1.0

  react-is@17.0.2:
    resolution: {integrity: sha512-w2GsyukL62IJnlaff/nRegPQR94C/XXamvMWmSHRJ4y7Ts/4ocGRmTHvOs8PSE6pB3dWOrD/nueuU5sduBsQ4w==}

  react@19.1.0:
    resolution: {integrity: sha512-FS+XFBNvn3GTAWq26joslQgWNoFu08F4kl0J4CgdNKADkdSGXQyTCnKteIAJy96Br6YbpEU1LSzV5dYtjMkMDg==}
    engines: {node: '>=0.10.0'}

  readdirp@4.1.2:
    resolution: {integrity: sha512-GDhwkLfywWL2s6vEjyhri+eXmfH6j1L7JE27WhqLeYzoh/A3DBaYGEj2H/HFZCn/kMfim73FXxEJTw06WtxQwg==}
    engines: {node: '>= 14.18.0'}

  recast@0.23.11:
    resolution: {integrity: sha512-YTUo+Flmw4ZXiWfQKGcwwc11KnoRAYgzAE2E7mXKCjSviTKShtxBsN6YUUBB2gtaBzKzeKunxhUwNHQuRryhWA==}
    engines: {node: '>= 4'}

  redent@3.0.0:
    resolution: {integrity: sha512-6tDA8g98We0zd0GvVeMT9arEOnTw9qM03L9cJXaCjrip1OO764RDBLBfrB4cwzNGDj5OA5ioymC9GkizgWJDUg==}
    engines: {node: '>=8'}

  resolve-from@4.0.0:
    resolution: {integrity: sha512-pb/MYmXstAkysRFx8piNI1tGFNQIFA3vkE3Gq4EuA1dF6gHp/+vgZqsCGJapvy8N3Q+4o7FwvquPJcnZ7RYy4g==}
    engines: {node: '>=4'}

  resolve@1.22.10:
    resolution: {integrity: sha512-NPRy+/ncIMeDlTAsuqwKIiferiawhefFJtkNSW0qZJEqMEb+qBt/77B/jGeeek+F0uOeN05CDa6HXbbIgtVX4w==}
    engines: {node: '>= 0.4'}
    hasBin: true

  reusify@1.1.0:
    resolution: {integrity: sha512-g6QUff04oZpHs0eG5p83rFLhHeV00ug/Yf9nZM6fLeUrPguBTkTQOdpAWWspMh55TZfVQDPaN3NQJfbVRAxdIw==}
    engines: {iojs: '>=1.0.0', node: '>=0.10.0'}

  rollup@4.45.1:
    resolution: {integrity: sha512-4iya7Jb76fVpQyLoiVpzUrsjQ12r3dM7fIVz+4NwoYvZOShknRmiv+iu9CClZml5ZLGb0XMcYLutK6w9tgxHDw==}
    engines: {node: '>=18.0.0', npm: '>=8.0.0'}
    hasBin: true

  run-parallel@1.2.0:
    resolution: {integrity: sha512-5l4VyZR86LZ/lDxZTR6jqL8AFE2S0IFLMP26AbjsLVADxHdhB/c0GUsH+y39UfCi3dzz8OlQuPmnaJOMoDHQBA==}

  sade@1.8.1:
    resolution: {integrity: sha512-xal3CZX1Xlo/k4ApwCFrHVACi9fBqJ7V+mwhBsuf/1IOKbBy098Fex+Wa/5QMubw09pSZ/u8EY8PWgevJsXp1A==}
    engines: {node: '>=6'}

  scheduler@0.26.0:
    resolution: {integrity: sha512-NlHwttCI/l5gCPR3D1nNXtWABUmBwvZpEQiD4IXSbIDq8BzLIK/7Ir5gTFSGZDUu37K5cMNp0hFtzO38sC7gWA==}

  semver@7.7.2:
    resolution: {integrity: sha512-RF0Fw+rO5AMf9MAyaRXI4AV0Ulj5lMHqVxxdSgiVbixSCXoEmmX/jk0CuJw4+3SqroYO9VoUh+HcuJivvtJemA==}
    engines: {node: '>=10'}
    hasBin: true

  set-cookie-parser@2.7.1:
    resolution: {integrity: sha512-IOc8uWeOZgnb3ptbCURJWNjWUPcO3ZnTTdzsurqERrP6nPyv+paC55vJM0LpOlT2ne+Ix+9+CRG1MNLlyZ4GjQ==}

  shebang-command@2.0.0:
    resolution: {integrity: sha512-kHxr2zZpYtdmrN1qDjrrX/Z1rR1kG8Dx+gkpK1G4eXmvXswmcE1hTWBWYUzlraYw1/yZp6YuDY77YtvbN0dmDA==}
    engines: {node: '>=8'}

  shebang-regex@3.0.0:
    resolution: {integrity: sha512-7++dFhtcx3353uBaq8DDR4NuxBetBzC7ZQOhmTQInHEd6bSrXdiEyzCvG07Z44UYdLShWUyXt5M/yhz8ekcb1A==}
    engines: {node: '>=8'}

  siginfo@2.0.0:
    resolution: {integrity: sha512-ybx0WO1/8bSBLEWXZvEd7gMW3Sn3JFlW3TvX1nREbDLRNQNaeNN8WK0meBwPdAaOI7TtRRRJn/Es1zhrrCHu7g==}

  signal-exit@4.1.0:
    resolution: {integrity: sha512-bzyZ1e88w9O1iNJbKnOlvYTrWPDl46O1bG0D3XInv+9tkPrxrN8jUUTiFlDkkmKWgn1M6CfIA13SuGqOa9Korw==}
    engines: {node: '>=14'}

  sirv@3.0.1:
    resolution: {integrity: sha512-FoqMu0NCGBLCcAkS1qA+XJIQTR6/JHfQXl+uGteNCQ76T91DMUjPa9xfmeqMY3z80nLSg9yQmNjK0Px6RWsH/A==}
    engines: {node: '>=18'}

  sisteransi@1.0.5:
    resolution: {integrity: sha512-bLGGlR1QxBcynn2d5YmDX4MGjlZvy2MRBDRNHLJ8VI6l6+9FUiyTFNJ0IveOSP0bcXgVDPRcfGqA0pjaqUpfVg==}

  source-map-js@1.2.1:
    resolution: {integrity: sha512-UXWMKhLOwVKb728IUtQPXxfYU+usdybtUrK/8uGE8CQMvrhOpwvzDBwj0QhSL7MQc7vIsISBG8VQ8+IDQxpfQA==}
    engines: {node: '>=0.10.0'}

  source-map@0.6.1:
    resolution: {integrity: sha512-UjgapumWlbMhkBgzT7Ykc5YXUT46F0iKu8SGXq0bcwP5dz/h0Plj6enJqjz1Zbq2l5WaqYnrVbwWOWMyF3F47g==}
    engines: {node: '>=0.10.0'}

  stackback@0.0.2:
    resolution: {integrity: sha512-1XMJE5fQo1jGH6Y/7ebnwPOBEkIEnT4QF32d5R1+VXdXveM0IBMJt8zfaxX1P3QhVwrYe+576+jkANtSS2mBbw==}

  std-env@3.9.0:
    resolution: {integrity: sha512-UGvjygr6F6tpH7o2qyqR6QYpwraIjKSdtzyBdyytFOHmPZY917kwdwLG0RbOjWOnKmnm3PeHjaoLLMie7kPLQw==}

  storybook@9.0.18:
    resolution: {integrity: sha512-ruxpEpizwoYQTt1hBOrWyp9trPYWD9Apt1TJ37rs1rzmNQWpSNGJDMg91JV4mUhBChzRvnid/oRBFFCWJz/dfw==}
    hasBin: true
    peerDependencies:
      prettier: ^2 || ^3
    peerDependenciesMeta:
      prettier:
        optional: true

  string-width@4.2.3:
    resolution: {integrity: sha512-wKyQRQpjJ0sIp62ErSZdGsjMJWsap5oRNihHhu6G7JVO/9jIB6UyevL+tXuOqrng8j/cxKTWyWUwvSTriiZz/g==}
    engines: {node: '>=8'}

  string-width@5.1.2:
    resolution: {integrity: sha512-HnLOCR3vjcY8beoNLtcjZ5/nxn2afmME6lhrDrebokqMap+XbeW8n9TXpPDOqdGK5qcI3oT0GKTW6wC7EMiVqA==}
    engines: {node: '>=12'}

  strip-ansi@6.0.1:
    resolution: {integrity: sha512-Y38VPSHcqkFrCpFnQ9vuSXmquuv5oXOKpGeT6aGrr3o3Gc9AlVa6JBfUSOCnbxGGZF+/0ooI7KrPuUSztUdU5A==}
    engines: {node: '>=8'}

  strip-ansi@7.1.0:
    resolution: {integrity: sha512-iq6eVVI64nQQTRYq2KtEg2d2uU7LElhTJwsH4YzIHZshxlgZms/wIc4VoDQTlG/IvVIrBKG06CrZnp0qv7hkcQ==}
    engines: {node: '>=12'}

  strip-indent@3.0.0:
    resolution: {integrity: sha512-laJTa3Jb+VQpaC6DseHhF7dXVqHTfJPCRDaEbid/drOhgitgYku/letMUqOXFoWV0zIIUbjpdH2t+tYj4bQMRQ==}
    engines: {node: '>=8'}

  strip-json-comments@3.1.1:
    resolution: {integrity: sha512-6fPc+R4ihwqP6N/aIv2f1gMH8lOVtWQHoqC4yK6oSDVVocumAsfCqjkXnqiYMhmMwS/mEHLp7Vehlt3ql6lEig==}
    engines: {node: '>=8'}

  strip-literal@3.0.0:
    resolution: {integrity: sha512-TcccoMhJOM3OebGhSBEmp3UZ2SfDMZUEBdRA/9ynfLi8yYajyWX3JiXArcJt4Umh4vISpspkQIY8ZZoCqjbviA==}

  supports-color@7.2.0:
    resolution: {integrity: sha512-qpCAvRl9stuOHveKsn7HncJRvv501qIacKzQlO/+Lwxc9+0q2wLyv4Dfvt80/DPn2pqOBsJdDiogXGR9+OvwRw==}
    engines: {node: '>=8'}

  supports-preserve-symlinks-flag@1.0.0:
    resolution: {integrity: sha512-ot0WnXS9fgdkgIcePe6RHNk1WA8+muPa6cSjeR3V8K27q9BB1rTE3R1p7Hv0z1ZyAc8s6Vvv8DIyWf681MAt0w==}
    engines: {node: '>= 0.4'}

  svelte-ast-print@0.4.2:
    resolution: {integrity: sha512-hRHHufbJoArFmDYQKCpCvc0xUuIEfwYksvyLYEQyH+1xb5LD5sM/IthfooCdXZQtOIqXz6xm7NmaqdfwG4kh6w==}
    engines: {node: '>=18'}
    peerDependencies:
      svelte: ^5.0.0

  svelte-check@4.3.0:
    resolution: {integrity: sha512-Iz8dFXzBNAM7XlEIsUjUGQhbEE+Pvv9odb9+0+ITTgFWZBGeJRRYqHUUglwe2EkLD5LIsQaAc4IUJyvtKuOO5w==}
    engines: {node: '>= 18.0.0'}
    hasBin: true
    peerDependencies:
      svelte: ^4.0.0 || ^5.0.0-next.0
      typescript: '>=5.0.0'

  svelte-eslint-parser@1.3.0:
    resolution: {integrity: sha512-VCgMHKV7UtOGcGLGNFSbmdm6kEKjtzo5nnpGU/mnx4OsFY6bZ7QwRF5DUx+Hokw5Lvdyo8dpk8B1m8mliomrNg==}
    engines: {node: ^18.18.0 || ^20.9.0 || >=21.1.0}
    peerDependencies:
      svelte: ^3.37.0 || ^4.0.0 || ^5.0.0
    peerDependenciesMeta:
      svelte:
        optional: true

  svelte2tsx@0.7.41:
    resolution: {integrity: sha512-/TUwpyn/Qc1wcGuayf2GSwvZ7htdAOzpo0JFFm96srKnRXoTD0gy4n06g+XgH8w016S3lPtyFVtFAm+0yJ0BZw==}
    peerDependencies:
      svelte: ^3.55 || ^4.0.0-next.0 || ^4.0 || ^5.0.0-next.0
      typescript: ^4.9.4 || ^5.0.0

  svelte@5.36.17:
    resolution: {integrity: sha512-yxJVoHo3Km6+BlQLO3MXrhpZ8eeBuy/UOvEKLkmyQ8QmMFIkL0Hxs+DdmHBgAJazkc9o91TkTPgP6CvGenU1Ig==}
    engines: {node: '>=18'}

  test-exclude@7.0.1:
    resolution: {integrity: sha512-pFYqmTw68LXVjeWJMST4+borgQP2AyMNbg1BpZh9LbyhUeNkeaPF9gzfPGUAnSMV3qPYdWUwDIjjCLiSDOl7vg==}
    engines: {node: '>=18'}

  tiny-invariant@1.3.3:
    resolution: {integrity: sha512-+FbBPE1o9QAYvviau/qC5SE3caw21q3xkvWKBtja5vgqOWIHHJ3ioaq1VPfn/Szqctz2bU/oYeKd9/z5BL+PVg==}

  tinybench@2.9.0:
    resolution: {integrity: sha512-0+DUvqWMValLmha6lr4kD8iAMK1HzV0/aKnCtWb9v9641TnP/MFb7Pc2bxoxQjTXAErryXVgUOfv2YqNllqGeg==}

  tinyexec@0.3.2:
    resolution: {integrity: sha512-KQQR9yN7R5+OSwaK0XQoj22pwHoTlgYqmUscPYoknOoWCWfj/5/ABTMRi69FrKU5ffPVh5QcFikpWJI/P1ocHA==}

  tinyglobby@0.2.14:
    resolution: {integrity: sha512-tX5e7OM1HnYr2+a2C/4V0htOcSQcoSTH9KgJnVvNm5zm/cyEWKJ7j7YutsH9CxMdtOkkLFy2AHrMci9IM8IPZQ==}
    engines: {node: '>=12.0.0'}

  tinypool@1.1.1:
    resolution: {integrity: sha512-Zba82s87IFq9A9XmjiX5uZA/ARWDrB03OHlq+Vw1fSdt0I+4/Kutwy8BP4Y/y/aORMo61FQ0vIb5j44vSo5Pkg==}
    engines: {node: ^18.0.0 || >=20.0.0}

  tinyrainbow@2.0.0:
    resolution: {integrity: sha512-op4nsTR47R6p0vMUUoYl/a+ljLFVtlfaXkLQmqfLR1qHma1h/ysYk4hEXZ880bf2CYgTskvTa/e196Vd5dDQXw==}
    engines: {node: '>=14.0.0'}

  tinyspy@4.0.3:
    resolution: {integrity: sha512-t2T/WLB2WRgZ9EpE4jgPJ9w+i66UZfDc8wHh0xrwiRNN+UwH98GIJkTeZqX9rg0i0ptwzqW+uYeIF0T4F8LR7A==}
    engines: {node: '>=14.0.0'}

  to-regex-range@5.0.1:
    resolution: {integrity: sha512-65P7iz6X5yEr1cwcgvQxbbIw7Uk3gOy5dIdtZ4rDveLqhrdJP+Li/Hx6tyK0NEb+2GCyneCMJiGqrADCSNk8sQ==}
    engines: {node: '>=8.0'}

  totalist@3.0.1:
    resolution: {integrity: sha512-sf4i37nQ2LBx4m3wB74y+ubopq6W/dIzXg0FDGjsYnZHVa1Da8FH853wlL2gtUhg+xJXjfk3kUZS3BRoQeoQBQ==}
    engines: {node: '>=6'}

  ts-api-utils@2.1.0:
    resolution: {integrity: sha512-CUgTZL1irw8u29bzrOD/nH85jqyc74D6SshFgujOIA7osm2Rz7dYH77agkx7H4FBNxDq7Cjf+IjaX/8zwFW+ZQ==}
    engines: {node: '>=18.12'}
    peerDependencies:
      typescript: '>=4.8.4'

  ts-dedent@2.2.0:
    resolution: {integrity: sha512-q5W7tVM71e2xjHZTlgfTDoPF/SmqKG5hddq9SzR49CH2hayqRKJtQ4mtRlSxKaJlR/+9rEM+mnBHf7I2/BQcpQ==}
    engines: {node: '>=6.10'}

  tslib@2.8.1:
    resolution: {integrity: sha512-oJFu94HQb+KVduSUQL7wnpmqnfmLsOA/nAh6b6EH0wCEoK0/mPeXU6c3wKDV83MkOuHPRHtSXKKU99IBazS/2w==}

  type-check@0.4.0:
    resolution: {integrity: sha512-XleUoc9uwGXqjWwXaUTZAmzMcFZ5858QA2vvx1Ur5xIcixXIP+8LnFDgRplU30us6teqdlskFfu+ae4K79Ooew==}
    engines: {node: '>= 0.8.0'}

  type-fest@2.19.0:
    resolution: {integrity: sha512-RAH822pAdBgcNMAfWnCBU3CFZcfZ/i1eZjwFU/dsLKumyuuP3niueg2UAukXYF0E2AAoc82ZSSf9J0WQBinzHA==}
    engines: {node: '>=12.20'}

  typescript-eslint@8.38.0:
    resolution: {integrity: sha512-FsZlrYK6bPDGoLeZRuvx2v6qrM03I0U0SnfCLPs/XCCPCFD80xU9Pg09H/K+XFa68uJuZo7l/Xhs+eDRg2l3hg==}
    engines: {node: ^18.18.0 || ^20.9.0 || >=21.1.0}
    peerDependencies:
      eslint: ^8.57.0 || ^9.0.0
      typescript: '>=4.8.4 <5.9.0'

  typescript@5.8.3:
    resolution: {integrity: sha512-p1diW6TqL9L07nNxvRMM7hMMw4c5XOo/1ibL4aAIGmSAt9slTE1Xgw5KWuof2uTOvCg9BY7ZRi+GaF+7sfgPeQ==}
    engines: {node: '>=14.17'}
    hasBin: true

  undici-types@7.8.0:
    resolution: {integrity: sha512-9UJ2xGDvQ43tYyVMpuHlsgApydB8ZKfVYTsLDhXkFL/6gfkp+U8xTGdh8pMJv1SpZna0zxG1DwsKZsreLbXBxw==}

  universalify@2.0.1:
    resolution: {integrity: sha512-gptHNQghINnc/vTGIk0SOFGFNXw7JVrlRUtConJRlvaw6DuX0wO5Jeko9sWrMBhh+PsYAZ7oXAiOnf/UKogyiw==}
    engines: {node: '>= 10.0.0'}

  unplugin@1.16.1:
    resolution: {integrity: sha512-4/u/j4FrCKdi17jaxuJA0jClGxB1AvU2hw/IuayPc4ay1XGaJs/rbb4v5WKwAjNifjmXK9PIFyuPiaK8azyR9w==}
    engines: {node: '>=14.0.0'}

  uri-js@4.4.1:
    resolution: {integrity: sha512-7rKUyy33Q1yc98pQ1DAmLtwX109F7TIfWlW1Ydo8Wl1ii1SeHieeh0HHfPeL2fMXK6z0s8ecKs9frCuLJvndBg==}

  util-deprecate@1.0.2:
    resolution: {integrity: sha512-EPD5q1uXyFxJpCrLnCc1nHnq3gOa6DZBocAIiI2TaSCA7VCJ1UJDMagCzIkXNsUYfD1daK//LTEQ8xiIbrHtcw==}

  uuid@11.1.0:
    resolution: {integrity: sha512-0/A9rDy9P7cJ+8w1c9WD9V//9Wj15Ce2MPz8Ri6032usz+NfePxx5AcN3bN+r6ZL6jEo066/yNYB3tn4pQEx+A==}
    hasBin: true

  vite-node@3.2.4:
    resolution: {integrity: sha512-EbKSKh+bh1E1IFxeO0pg1n4dvoOTt0UDiXMd/qn++r98+jPO1xtJilvXldeuQ8giIB5IkpjCgMleHMNEsGH6pg==}
    engines: {node: ^18.0.0 || ^20.0.0 || >=22.0.0}
    hasBin: true

  vite@7.0.6:
    resolution: {integrity: sha512-MHFiOENNBd+Bd9uvc8GEsIzdkn1JxMmEeYX35tI3fv0sJBUTfW5tQsoaOwuY4KhBI09A3dUJ/DXf2yxPVPUceg==}
    engines: {node: ^20.19.0 || >=22.12.0}
    hasBin: true
    peerDependencies:
      '@types/node': ^20.19.0 || >=22.12.0
      jiti: '>=1.21.0'
      less: ^4.0.0
      lightningcss: ^1.21.0
      sass: ^1.70.0
      sass-embedded: ^1.70.0
      stylus: '>=0.54.8'
      sugarss: ^5.0.0
      terser: ^5.16.0
      tsx: ^4.8.1
      yaml: ^2.4.2
    peerDependenciesMeta:
      '@types/node':
        optional: true
      jiti:
        optional: true
      less:
        optional: true
      lightningcss:
        optional: true
      sass:
        optional: true
      sass-embedded:
        optional: true
      stylus:
        optional: true
      sugarss:
        optional: true
      terser:
        optional: true
      tsx:
        optional: true
      yaml:
        optional: true

  vitefu@1.1.1:
    resolution: {integrity: sha512-B/Fegf3i8zh0yFbpzZ21amWzHmuNlLlmJT6n7bu5e+pCHUKQIfXSYokrqOBGEMMe9UG2sostKQF9mml/vYaWJQ==}
    peerDependencies:
      vite: ^3.0.0 || ^4.0.0 || ^5.0.0 || ^6.0.0 || ^7.0.0-beta.0
    peerDependenciesMeta:
      vite:
        optional: true

  vitest-browser-svelte@1.0.0:
    resolution: {integrity: sha512-rjK4uMM6D6IgvJqvLNRo7vBbUfDcnoHHlGdjN/1zZG+u8qpe0cl9v85nOKcqgW3sNzVF5Hti7SrwlH20BvsvOg==}
    engines: {node: ^18.0.0 || >=20.0.0}
    peerDependencies:
      '@vitest/browser': ^2.1.0 || ^3.0.0 || ^4.0.0-0
      svelte: ^3 || ^4 || ^5 || ^5.0.0-next.0
      vitest: ^2.1.0 || ^3.0.0 || ^4.0.0-0

  vitest@3.2.4:
    resolution: {integrity: sha512-LUCP5ev3GURDysTWiP47wRRUpLKMOfPh+yKTx3kVIEiu5KOMeqzpnYNsKyOoVrULivR8tLcks4+lga33Whn90A==}
    engines: {node: ^18.0.0 || ^20.0.0 || >=22.0.0}
    hasBin: true
    peerDependencies:
      '@edge-runtime/vm': '*'
      '@types/debug': ^4.1.12
      '@types/node': ^18.0.0 || ^20.0.0 || >=22.0.0
      '@vitest/browser': 3.2.4
      '@vitest/ui': 3.2.4
      happy-dom: '*'
      jsdom: '*'
    peerDependenciesMeta:
      '@edge-runtime/vm':
        optional: true
      '@types/debug':
        optional: true
      '@types/node':
        optional: true
      '@vitest/browser':
        optional: true
      '@vitest/ui':
        optional: true
      happy-dom:
        optional: true
      jsdom:
        optional: true

  webpack-virtual-modules@0.6.2:
    resolution: {integrity: sha512-66/V2i5hQanC51vBQKPH4aI8NMAcBW59FVBs+rC7eGHupMyfn34q7rZIE+ETlJ+XTevqfUhVVBgSUNSW2flEUQ==}

  which@2.0.2:
    resolution: {integrity: sha512-BLI3Tl1TW3Pvl70l3yq3Y64i+awpwXqsGBYWkkqMtnbXgrMD+yj7rhW0kuEDxzJaYXGjEW5ogapKNMEKNMjibA==}
    engines: {node: '>= 8'}
    hasBin: true

  why-is-node-running@2.3.0:
    resolution: {integrity: sha512-hUrmaWBdVDcxvYqnyh09zunKzROWjbZTiNy8dBEjkS7ehEDQibXJ7XvlmtbwuTclUiIyN+CyXQD4Vmko8fNm8w==}
    engines: {node: '>=8'}
    hasBin: true

  wonka@6.3.5:
    resolution: {integrity: sha512-SSil+ecw6B4/Dm7Pf2sAshKQ5hWFvfyGlfPbEd6A14dOH6VDjrmbY86u6nZvy9omGwwIPFR8V41+of1EezgoUw==}

  word-wrap@1.2.5:
    resolution: {integrity: sha512-BN22B5eaMMI9UMtjrGd5g5eCYPpCPDUy0FJXbYsaT5zYxjFOckS53SQDE3pWkVoWpHXVb3BrYcEN4Twa55B5cA==}
    engines: {node: '>=0.10.0'}

  wrap-ansi@7.0.0:
    resolution: {integrity: sha512-YVGIj2kamLSTxw6NsZjoBxfSwsn0ycdesmc4p+Q21c5zPuZ1pl+NfxVdxPtdHvmNVOQ6XSYG4AUtyt/Fi7D16Q==}
    engines: {node: '>=10'}

  wrap-ansi@8.1.0:
    resolution: {integrity: sha512-si7QWI6zUMq56bESFvagtmzMdGOtoxfR+Sez11Mobfc7tm+VkUckk9bW2UeffTGVUbOksxmSw0AA2gs8g71NCQ==}
    engines: {node: '>=12'}

  ws@8.18.3:
    resolution: {integrity: sha512-PEIGCY5tSlUt50cqyMXfCzX+oOPqN0vuGqWzbcJ2xvnkzkq46oOpz7dQaTDBdfICb4N14+GARUDw2XV2N4tvzg==}
    engines: {node: '>=10.0.0'}
    peerDependencies:
      bufferutil: ^4.0.1
      utf-8-validate: '>=5.0.2'
    peerDependenciesMeta:
      bufferutil:
        optional: true
      utf-8-validate:
        optional: true

  yaml@1.10.2:
    resolution: {integrity: sha512-r3vXyErRCYJ7wg28yvBY5VSoAF8ZvlcW9/BwUzEtUsjvX/DKs24dIkuwjtuprwJJHsbyUbLApepYTR1BN4uHrg==}
    engines: {node: '>= 6'}

  yocto-queue@0.1.0:
    resolution: {integrity: sha512-rVksvsnNCdJ/ohGc6xgPwyN8eheCxsiLM8mxuE/t/mOVqJewPuO1miLpTHQiRgTKCLexL4MeAFVagts7HmNZ2Q==}
    engines: {node: '>=10'}

  zimmerframe@1.1.2:
    resolution: {integrity: sha512-rAbqEGa8ovJy4pyBxZM70hg4pE6gDgaQ0Sl9M3enG3I0d6H4XSAM3GeNGLKnsBpuijUow064sf7ww1nutC5/3w==}

snapshots:

  '@0no-co/graphql.web@1.2.0(graphql@16.11.0)':
    optionalDependencies:
      graphql: 16.11.0

  '@adobe/css-tools@4.4.3': {}

  '@ampproject/remapping@2.3.0':
    dependencies:
      '@jridgewell/gen-mapping': 0.3.12
      '@jridgewell/trace-mapping': 0.3.29

  '@babel/code-frame@7.27.1':
    dependencies:
      '@babel/helper-validator-identifier': 7.27.1
      js-tokens: 4.0.0
      picocolors: 1.1.1

  '@babel/helper-string-parser@7.27.1': {}

  '@babel/helper-validator-identifier@7.27.1': {}

  '@babel/parser@7.28.0':
    dependencies:
      '@babel/types': 7.28.2

  '@babel/runtime@7.28.2': {}

  '@babel/types@7.28.2':
    dependencies:
      '@babel/helper-string-parser': 7.27.1
      '@babel/helper-validator-identifier': 7.27.1

  '@bcoe/v8-coverage@1.0.2': {}

  '@chromatic-com/storybook@4.0.1(storybook@9.0.18(@testing-library/dom@10.4.0)(prettier@3.6.2))':
    dependencies:
      '@neoconfetti/react': 1.0.0
      chromatic: 12.2.0
      filesize: 10.1.6
      jsonfile: 6.1.0
      storybook: 9.0.18(@testing-library/dom@10.4.0)(prettier@3.6.2)
      strip-ansi: 7.1.0
    transitivePeerDependencies:
      - '@chromatic-com/cypress'
      - '@chromatic-com/playwright'

  '@esbuild/aix-ppc64@0.25.8':
    optional: true

  '@esbuild/android-arm64@0.25.8':
    optional: true

  '@esbuild/android-arm@0.25.8':
    optional: true

  '@esbuild/android-x64@0.25.8':
    optional: true

  '@esbuild/darwin-arm64@0.25.8':
    optional: true

  '@esbuild/darwin-x64@0.25.8':
    optional: true

  '@esbuild/freebsd-arm64@0.25.8':
    optional: true

  '@esbuild/freebsd-x64@0.25.8':
    optional: true

  '@esbuild/linux-arm64@0.25.8':
    optional: true

  '@esbuild/linux-arm@0.25.8':
    optional: true

  '@esbuild/linux-ia32@0.25.8':
    optional: true

  '@esbuild/linux-loong64@0.25.8':
    optional: true

  '@esbuild/linux-mips64el@0.25.8':
    optional: true

  '@esbuild/linux-ppc64@0.25.8':
    optional: true

  '@esbuild/linux-riscv64@0.25.8':
    optional: true

  '@esbuild/linux-s390x@0.25.8':
    optional: true

  '@esbuild/linux-x64@0.25.8':
    optional: true

  '@esbuild/netbsd-arm64@0.25.8':
    optional: true

  '@esbuild/netbsd-x64@0.25.8':
    optional: true

  '@esbuild/openbsd-arm64@0.25.8':
    optional: true

  '@esbuild/openbsd-x64@0.25.8':
    optional: true

  '@esbuild/openharmony-arm64@0.25.8':
    optional: true

  '@esbuild/sunos-x64@0.25.8':
    optional: true

  '@esbuild/win32-arm64@0.25.8':
    optional: true

  '@esbuild/win32-ia32@0.25.8':
    optional: true

  '@esbuild/win32-x64@0.25.8':
    optional: true

  '@eslint-community/eslint-utils@4.7.0(eslint@9.32.0)':
    dependencies:
      eslint: 9.32.0
      eslint-visitor-keys: 3.4.3

  '@eslint-community/regexpp@4.12.1': {}

  '@eslint/compat@1.3.1(eslint@9.32.0)':
    optionalDependencies:
      eslint: 9.32.0

  '@eslint/config-array@0.21.0':
    dependencies:
      '@eslint/object-schema': 2.1.6
      debug: 4.4.1
      minimatch: 3.1.2
    transitivePeerDependencies:
      - supports-color

  '@eslint/config-helpers@0.3.0': {}

  '@eslint/core@0.15.1':
    dependencies:
      '@types/json-schema': 7.0.15

  '@eslint/eslintrc@3.3.1':
    dependencies:
      ajv: 6.12.6
      debug: 4.4.1
      espree: 10.4.0
      globals: 14.0.0
      ignore: 5.3.2
      import-fresh: 3.3.1
      js-yaml: 4.1.0
      minimatch: 3.1.2
      strip-json-comments: 3.1.1
    transitivePeerDependencies:
      - supports-color

  '@eslint/js@9.32.0': {}

  '@eslint/object-schema@2.1.6': {}

  '@eslint/plugin-kit@0.3.4':
    dependencies:
      '@eslint/core': 0.15.1
      levn: 0.4.1

  '@humanfs/core@0.19.1': {}

  '@humanfs/node@0.16.6':
    dependencies:
      '@humanfs/core': 0.19.1
      '@humanwhocodes/retry': 0.3.1

  '@humanwhocodes/module-importer@1.0.1': {}

  '@humanwhocodes/retry@0.3.1': {}

  '@humanwhocodes/retry@0.4.3': {}

  '@isaacs/cliui@8.0.2':
    dependencies:
      string-width: 5.1.2
      string-width-cjs: string-width@4.2.3
      strip-ansi: 7.1.0
      strip-ansi-cjs: strip-ansi@6.0.1
      wrap-ansi: 8.1.0
      wrap-ansi-cjs: wrap-ansi@7.0.0

  '@istanbuljs/schema@0.1.3': {}

  '@jridgewell/gen-mapping@0.3.12':
    dependencies:
      '@jridgewell/sourcemap-codec': 1.5.4
      '@jridgewell/trace-mapping': 0.3.29

  '@jridgewell/resolve-uri@3.1.2': {}

  '@jridgewell/sourcemap-codec@1.5.4': {}

  '@jridgewell/trace-mapping@0.3.29':
    dependencies:
      '@jridgewell/resolve-uri': 3.1.2
      '@jridgewell/sourcemap-codec': 1.5.4

  '@mdx-js/react@3.1.0(@types/react@19.1.8)(react@19.1.0)':
    dependencies:
      '@types/mdx': 2.0.13
      '@types/react': 19.1.8
      react: 19.1.0

  '@neoconfetti/react@1.0.0': {}

  '@nodelib/fs.scandir@2.1.5':
    dependencies:
      '@nodelib/fs.stat': 2.0.5
      run-parallel: 1.2.0

  '@nodelib/fs.stat@2.0.5': {}

  '@nodelib/fs.walk@1.2.8':
    dependencies:
      '@nodelib/fs.scandir': 2.1.5
      fastq: 1.19.1

  '@pkgjs/parseargs@0.11.0':
    optional: true

  '@polka/url@1.0.0-next.29': {}

  '@rollup/plugin-commonjs@28.0.6(rollup@4.45.1)':
    dependencies:
      '@rollup/pluginutils': 5.2.0(rollup@4.45.1)
      commondir: 1.0.1
      estree-walker: 2.0.2
      fdir: 6.4.6(picomatch@4.0.3)
      is-reference: 1.2.1
      magic-string: 0.30.17
      picomatch: 4.0.3
    optionalDependencies:
      rollup: 4.45.1

  '@rollup/plugin-json@6.1.0(rollup@4.45.1)':
    dependencies:
      '@rollup/pluginutils': 5.2.0(rollup@4.45.1)
    optionalDependencies:
      rollup: 4.45.1

  '@rollup/plugin-node-resolve@16.0.1(rollup@4.45.1)':
    dependencies:
      '@rollup/pluginutils': 5.2.0(rollup@4.45.1)
      '@types/resolve': 1.20.2
      deepmerge: 4.3.1
      is-module: 1.0.0
      resolve: 1.22.10
    optionalDependencies:
      rollup: 4.45.1

  '@rollup/pluginutils@5.2.0(rollup@4.45.1)':
    dependencies:
      '@types/estree': 1.0.8
      estree-walker: 2.0.2
      picomatch: 4.0.3
    optionalDependencies:
      rollup: 4.45.1

  '@rollup/rollup-android-arm-eabi@4.45.1':
    optional: true

  '@rollup/rollup-android-arm64@4.45.1':
    optional: true

  '@rollup/rollup-darwin-arm64@4.45.1':
    optional: true

  '@rollup/rollup-darwin-x64@4.45.1':
    optional: true

  '@rollup/rollup-freebsd-arm64@4.45.1':
    optional: true

  '@rollup/rollup-freebsd-x64@4.45.1':
    optional: true

  '@rollup/rollup-linux-arm-gnueabihf@4.45.1':
    optional: true

  '@rollup/rollup-linux-arm-musleabihf@4.45.1':
    optional: true

  '@rollup/rollup-linux-arm64-gnu@4.45.1':
    optional: true

  '@rollup/rollup-linux-arm64-musl@4.45.1':
    optional: true

  '@rollup/rollup-linux-loongarch64-gnu@4.45.1':
    optional: true

  '@rollup/rollup-linux-powerpc64le-gnu@4.45.1':
    optional: true

  '@rollup/rollup-linux-riscv64-gnu@4.45.1':
    optional: true

  '@rollup/rollup-linux-riscv64-musl@4.45.1':
    optional: true

  '@rollup/rollup-linux-s390x-gnu@4.45.1':
    optional: true

  '@rollup/rollup-linux-x64-gnu@4.45.1':
    optional: true

  '@rollup/rollup-linux-x64-musl@4.45.1':
    optional: true

  '@rollup/rollup-win32-arm64-msvc@4.45.1':
    optional: true

  '@rollup/rollup-win32-ia32-msvc@4.45.1':
    optional: true

  '@rollup/rollup-win32-x64-msvc@4.45.1':
    optional: true

  '@storybook/addon-a11y@9.0.18(storybook@9.0.18(@testing-library/dom@10.4.0)(prettier@3.6.2))':
    dependencies:
      '@storybook/global': 5.0.0
      axe-core: 4.10.3
      storybook: 9.0.18(@testing-library/dom@10.4.0)(prettier@3.6.2)

  '@storybook/addon-docs@9.0.18(@types/react@19.1.8)(storybook@9.0.18(@testing-library/dom@10.4.0)(prettier@3.6.2))':
    dependencies:
      '@mdx-js/react': 3.1.0(@types/react@19.1.8)(react@19.1.0)
      '@storybook/csf-plugin': 9.0.18(storybook@9.0.18(@testing-library/dom@10.4.0)(prettier@3.6.2))
      '@storybook/icons': 1.4.0(react-dom@19.1.0(react@19.1.0))(react@19.1.0)
      '@storybook/react-dom-shim': 9.0.18(react-dom@19.1.0(react@19.1.0))(react@19.1.0)(storybook@9.0.18(@testing-library/dom@10.4.0)(prettier@3.6.2))
      react: 19.1.0
      react-dom: 19.1.0(react@19.1.0)
      storybook: 9.0.18(@testing-library/dom@10.4.0)(prettier@3.6.2)
      ts-dedent: 2.2.0
    transitivePeerDependencies:
      - '@types/react'

  '@storybook/addon-svelte-csf@5.0.7(@storybook/svelte@9.0.18(storybook@9.0.18(@testing-library/dom@10.4.0)(prettier@3.6.2))(svelte@5.36.17))(@sveltejs/vite-plugin-svelte@6.1.0(svelte@5.36.17)(vite@7.0.6(@types/node@24.1.0)))(storybook@9.0.18(@testing-library/dom@10.4.0)(prettier@3.6.2))(svelte@5.36.17)(vite@7.0.6(@types/node@24.1.0))':
    dependencies:
      '@storybook/csf': 0.1.13
      '@storybook/svelte': 9.0.18(storybook@9.0.18(@testing-library/dom@10.4.0)(prettier@3.6.2))(svelte@5.36.17)
      '@sveltejs/vite-plugin-svelte': 6.1.0(svelte@5.36.17)(vite@7.0.6(@types/node@24.1.0))
      dedent: 1.6.0
      es-toolkit: 1.39.8
      esrap: 1.4.9
      magic-string: 0.30.17
      storybook: 9.0.18(@testing-library/dom@10.4.0)(prettier@3.6.2)
      svelte: 5.36.17
      svelte-ast-print: 0.4.2(svelte@5.36.17)
      vite: 7.0.6(@types/node@24.1.0)
      zimmerframe: 1.1.2
    transitivePeerDependencies:
      - babel-plugin-macros

  '@storybook/addon-vitest@9.0.18(@vitest/browser@3.2.4)(@vitest/runner@3.2.4)(react-dom@19.1.0(react@19.1.0))(react@19.1.0)(storybook@9.0.18(@testing-library/dom@10.4.0)(prettier@3.6.2))(vitest@3.2.4)':
    dependencies:
      '@storybook/global': 5.0.0
      '@storybook/icons': 1.4.0(react-dom@19.1.0(react@19.1.0))(react@19.1.0)
      prompts: 2.4.2
      storybook: 9.0.18(@testing-library/dom@10.4.0)(prettier@3.6.2)
      ts-dedent: 2.2.0
    optionalDependencies:
      '@vitest/browser': 3.2.4(playwright@1.54.1)(vite@7.0.6(@types/node@24.1.0))(vitest@3.2.4)
      '@vitest/runner': 3.2.4
      vitest: 3.2.4(@types/node@24.1.0)(@vitest/browser@3.2.4)
    transitivePeerDependencies:
      - react
      - react-dom

  '@storybook/builder-vite@9.0.18(storybook@9.0.18(@testing-library/dom@10.4.0)(prettier@3.6.2))(vite@7.0.6(@types/node@24.1.0))':
    dependencies:
      '@storybook/csf-plugin': 9.0.18(storybook@9.0.18(@testing-library/dom@10.4.0)(prettier@3.6.2))
      storybook: 9.0.18(@testing-library/dom@10.4.0)(prettier@3.6.2)
      ts-dedent: 2.2.0
      vite: 7.0.6(@types/node@24.1.0)

  '@storybook/csf-plugin@9.0.18(storybook@9.0.18(@testing-library/dom@10.4.0)(prettier@3.6.2))':
    dependencies:
      storybook: 9.0.18(@testing-library/dom@10.4.0)(prettier@3.6.2)
      unplugin: 1.16.1

  '@storybook/csf@0.1.13':
    dependencies:
      type-fest: 2.19.0

  '@storybook/global@5.0.0': {}

  '@storybook/icons@1.4.0(react-dom@19.1.0(react@19.1.0))(react@19.1.0)':
    dependencies:
      react: 19.1.0
      react-dom: 19.1.0(react@19.1.0)

  '@storybook/react-dom-shim@9.0.18(react-dom@19.1.0(react@19.1.0))(react@19.1.0)(storybook@9.0.18(@testing-library/dom@10.4.0)(prettier@3.6.2))':
    dependencies:
      react: 19.1.0
      react-dom: 19.1.0(react@19.1.0)
      storybook: 9.0.18(@testing-library/dom@10.4.0)(prettier@3.6.2)

  '@storybook/svelte-vite@9.0.18(@sveltejs/vite-plugin-svelte@6.1.0(svelte@5.36.17)(vite@7.0.6(@types/node@24.1.0)))(storybook@9.0.18(@testing-library/dom@10.4.0)(prettier@3.6.2))(svelte@5.36.17)(vite@7.0.6(@types/node@24.1.0))':
    dependencies:
      '@storybook/builder-vite': 9.0.18(storybook@9.0.18(@testing-library/dom@10.4.0)(prettier@3.6.2))(vite@7.0.6(@types/node@24.1.0))
      '@storybook/svelte': 9.0.18(storybook@9.0.18(@testing-library/dom@10.4.0)(prettier@3.6.2))(svelte@5.36.17)
      '@sveltejs/vite-plugin-svelte': 6.1.0(svelte@5.36.17)(vite@7.0.6(@types/node@24.1.0))
      magic-string: 0.30.17
      storybook: 9.0.18(@testing-library/dom@10.4.0)(prettier@3.6.2)
      svelte: 5.36.17
      svelte2tsx: 0.7.41(svelte@5.36.17)(typescript@5.8.3)
      typescript: 5.8.3
      vite: 7.0.6(@types/node@24.1.0)

  '@storybook/svelte@9.0.18(storybook@9.0.18(@testing-library/dom@10.4.0)(prettier@3.6.2))(svelte@5.36.17)':
    dependencies:
      storybook: 9.0.18(@testing-library/dom@10.4.0)(prettier@3.6.2)
      svelte: 5.36.17
      ts-dedent: 2.2.0
      type-fest: 2.19.0

  '@storybook/sveltekit@9.0.18(@sveltejs/vite-plugin-svelte@6.1.0(svelte@5.36.17)(vite@7.0.6(@types/node@24.1.0)))(storybook@9.0.18(@testing-library/dom@10.4.0)(prettier@3.6.2))(svelte@5.36.17)(vite@7.0.6(@types/node@24.1.0))':
    dependencies:
      '@storybook/builder-vite': 9.0.18(storybook@9.0.18(@testing-library/dom@10.4.0)(prettier@3.6.2))(vite@7.0.6(@types/node@24.1.0))
      '@storybook/svelte': 9.0.18(storybook@9.0.18(@testing-library/dom@10.4.0)(prettier@3.6.2))(svelte@5.36.17)
      '@storybook/svelte-vite': 9.0.18(@sveltejs/vite-plugin-svelte@6.1.0(svelte@5.36.17)(vite@7.0.6(@types/node@24.1.0)))(storybook@9.0.18(@testing-library/dom@10.4.0)(prettier@3.6.2))(svelte@5.36.17)(vite@7.0.6(@types/node@24.1.0))
      storybook: 9.0.18(@testing-library/dom@10.4.0)(prettier@3.6.2)
      svelte: 5.36.17
      vite: 7.0.6(@types/node@24.1.0)
    transitivePeerDependencies:
      - '@sveltejs/vite-plugin-svelte'

  '@sveltejs/acorn-typescript@1.0.5(acorn@8.15.0)':
    dependencies:
      acorn: 8.15.0

  '@sveltejs/adapter-node@5.2.13(@sveltejs/kit@2.26.1(@sveltejs/vite-plugin-svelte@6.1.0(svelte@5.36.17)(vite@7.0.6(@types/node@24.1.0)))(svelte@5.36.17)(vite@7.0.6(@types/node@24.1.0)))':
    dependencies:
      '@rollup/plugin-commonjs': 28.0.6(rollup@4.45.1)
      '@rollup/plugin-json': 6.1.0(rollup@4.45.1)
      '@rollup/plugin-node-resolve': 16.0.1(rollup@4.45.1)
      '@sveltejs/kit': 2.26.1(@sveltejs/vite-plugin-svelte@6.1.0(svelte@5.36.17)(vite@7.0.6(@types/node@24.1.0)))(svelte@5.36.17)(vite@7.0.6(@types/node@24.1.0))
      rollup: 4.45.1

  '@sveltejs/kit@2.26.1(@sveltejs/vite-plugin-svelte@6.1.0(svelte@5.36.17)(vite@7.0.6(@types/node@24.1.0)))(svelte@5.36.17)(vite@7.0.6(@types/node@24.1.0))':
    dependencies:
      '@sveltejs/acorn-typescript': 1.0.5(acorn@8.15.0)
      '@sveltejs/vite-plugin-svelte': 6.1.0(svelte@5.36.17)(vite@7.0.6(@types/node@24.1.0))
      '@types/cookie': 0.6.0
      acorn: 8.15.0
      cookie: 0.6.0
      devalue: 5.1.1
      esm-env: 1.2.2
      kleur: 4.1.5
      magic-string: 0.30.17
      mrmime: 2.0.1
      sade: 1.8.1
      set-cookie-parser: 2.7.1
      sirv: 3.0.1
      svelte: 5.36.17
      vite: 7.0.6(@types/node@24.1.0)

  '@sveltejs/vite-plugin-svelte-inspector@5.0.0(@sveltejs/vite-plugin-svelte@6.1.0(svelte@5.36.17)(vite@7.0.6(@types/node@24.1.0)))(svelte@5.36.17)(vite@7.0.6(@types/node@24.1.0))':
    dependencies:
      '@sveltejs/vite-plugin-svelte': 6.1.0(svelte@5.36.17)(vite@7.0.6(@types/node@24.1.0))
      debug: 4.4.1
      svelte: 5.36.17
      vite: 7.0.6(@types/node@24.1.0)
    transitivePeerDependencies:
      - supports-color

  '@sveltejs/vite-plugin-svelte@6.1.0(svelte@5.36.17)(vite@7.0.6(@types/node@24.1.0))':
    dependencies:
      '@sveltejs/vite-plugin-svelte-inspector': 5.0.0(@sveltejs/vite-plugin-svelte@6.1.0(svelte@5.36.17)(vite@7.0.6(@types/node@24.1.0)))(svelte@5.36.17)(vite@7.0.6(@types/node@24.1.0))
      debug: 4.4.1
      deepmerge: 4.3.1
      kleur: 4.1.5
      magic-string: 0.30.17
      svelte: 5.36.17
      vite: 7.0.6(@types/node@24.1.0)
      vitefu: 1.1.1(vite@7.0.6(@types/node@24.1.0))
    transitivePeerDependencies:
      - supports-color

  '@testing-library/dom@10.4.0':
    dependencies:
      '@babel/code-frame': 7.27.1
      '@babel/runtime': 7.28.2
      '@types/aria-query': 5.0.4
      aria-query: 5.3.0
      chalk: 4.1.2
      dom-accessibility-api: 0.5.16
      lz-string: 1.5.0
      pretty-format: 27.5.1

  '@testing-library/jest-dom@6.6.4':
    dependencies:
      '@adobe/css-tools': 4.4.3
      aria-query: 5.3.2
      css.escape: 1.5.1
      dom-accessibility-api: 0.6.3
      lodash: 4.17.21
      picocolors: 1.1.1
      redent: 3.0.0

  '@testing-library/svelte@5.2.8(svelte@5.36.17)(vite@7.0.6(@types/node@24.1.0))(vitest@3.2.4)':
    dependencies:
      '@testing-library/dom': 10.4.0
      svelte: 5.36.17
    optionalDependencies:
      vite: 7.0.6(@types/node@24.1.0)
      vitest: 3.2.4(@types/node@24.1.0)(@vitest/browser@3.2.4)

  '@testing-library/user-event@14.6.1(@testing-library/dom@10.4.0)':
    dependencies:
      '@testing-library/dom': 10.4.0

  '@types/aria-query@5.0.4': {}

  '@types/chai@5.2.2':
    dependencies:
      '@types/deep-eql': 4.0.2

  '@types/cookie@0.6.0': {}

  '@types/deep-eql@4.0.2': {}

  '@types/estree@1.0.8': {}

  '@types/json-schema@7.0.15': {}

  '@types/mdx@2.0.13': {}

  '@types/node@24.1.0':
    dependencies:
      undici-types: 7.8.0

  '@types/react@19.1.8':
    dependencies:
      csstype: 3.1.3

  '@types/resolve@1.20.2': {}

  '@types/uuid@10.0.0': {}

  '@typescript-eslint/eslint-plugin@8.38.0(@typescript-eslint/parser@8.38.0(eslint@9.32.0)(typescript@5.8.3))(eslint@9.32.0)(typescript@5.8.3)':
    dependencies:
      '@eslint-community/regexpp': 4.12.1
      '@typescript-eslint/parser': 8.38.0(eslint@9.32.0)(typescript@5.8.3)
      '@typescript-eslint/scope-manager': 8.38.0
      '@typescript-eslint/type-utils': 8.38.0(eslint@9.32.0)(typescript@5.8.3)
      '@typescript-eslint/utils': 8.38.0(eslint@9.32.0)(typescript@5.8.3)
      '@typescript-eslint/visitor-keys': 8.38.0
      eslint: 9.32.0
      graphemer: 1.4.0
      ignore: 7.0.5
      natural-compare: 1.4.0
      ts-api-utils: 2.1.0(typescript@5.8.3)
      typescript: 5.8.3
    transitivePeerDependencies:
      - supports-color

  '@typescript-eslint/parser@8.38.0(eslint@9.32.0)(typescript@5.8.3)':
    dependencies:
      '@typescript-eslint/scope-manager': 8.38.0
      '@typescript-eslint/types': 8.38.0
      '@typescript-eslint/typescript-estree': 8.38.0(typescript@5.8.3)
      '@typescript-eslint/visitor-keys': 8.38.0
      debug: 4.4.1
      eslint: 9.32.0
      typescript: 5.8.3
    transitivePeerDependencies:
      - supports-color

  '@typescript-eslint/project-service@8.38.0(typescript@5.8.3)':
    dependencies:
      '@typescript-eslint/tsconfig-utils': 8.38.0(typescript@5.8.3)
      '@typescript-eslint/types': 8.38.0
      debug: 4.4.1
      typescript: 5.8.3
    transitivePeerDependencies:
      - supports-color

  '@typescript-eslint/scope-manager@8.38.0':
    dependencies:
      '@typescript-eslint/types': 8.38.0
      '@typescript-eslint/visitor-keys': 8.38.0

  '@typescript-eslint/tsconfig-utils@8.38.0(typescript@5.8.3)':
    dependencies:
      typescript: 5.8.3

  '@typescript-eslint/type-utils@8.38.0(eslint@9.32.0)(typescript@5.8.3)':
    dependencies:
      '@typescript-eslint/types': 8.38.0
      '@typescript-eslint/typescript-estree': 8.38.0(typescript@5.8.3)
      '@typescript-eslint/utils': 8.38.0(eslint@9.32.0)(typescript@5.8.3)
      debug: 4.4.1
      eslint: 9.32.0
      ts-api-utils: 2.1.0(typescript@5.8.3)
      typescript: 5.8.3
    transitivePeerDependencies:
      - supports-color

  '@typescript-eslint/types@8.38.0': {}

  '@typescript-eslint/typescript-estree@8.38.0(typescript@5.8.3)':
    dependencies:
      '@typescript-eslint/project-service': 8.38.0(typescript@5.8.3)
      '@typescript-eslint/tsconfig-utils': 8.38.0(typescript@5.8.3)
      '@typescript-eslint/types': 8.38.0
      '@typescript-eslint/visitor-keys': 8.38.0
      debug: 4.4.1
      fast-glob: 3.3.3
      is-glob: 4.0.3
      minimatch: 9.0.5
      semver: 7.7.2
      ts-api-utils: 2.1.0(typescript@5.8.3)
      typescript: 5.8.3
    transitivePeerDependencies:
      - supports-color

  '@typescript-eslint/utils@8.38.0(eslint@9.32.0)(typescript@5.8.3)':
    dependencies:
      '@eslint-community/eslint-utils': 4.7.0(eslint@9.32.0)
      '@typescript-eslint/scope-manager': 8.38.0
      '@typescript-eslint/types': 8.38.0
      '@typescript-eslint/typescript-estree': 8.38.0(typescript@5.8.3)
      eslint: 9.32.0
      typescript: 5.8.3
    transitivePeerDependencies:
      - supports-color

  '@typescript-eslint/visitor-keys@8.38.0':
    dependencies:
      '@typescript-eslint/types': 8.38.0
      eslint-visitor-keys: 4.2.1

  '@urql/core@5.2.0(graphql@16.11.0)':
    dependencies:
      '@0no-co/graphql.web': 1.2.0(graphql@16.11.0)
      wonka: 6.3.5
    transitivePeerDependencies:
      - graphql

  '@urql/svelte@4.2.3(@urql/core@5.2.0(graphql@16.11.0))(svelte@5.36.17)':
    dependencies:
      '@urql/core': 5.2.0(graphql@16.11.0)
      svelte: 5.36.17
      wonka: 6.3.5

  '@vitest/browser@3.2.4(playwright@1.54.1)(vite@7.0.6(@types/node@24.1.0))(vitest@3.2.4)':
    dependencies:
      '@testing-library/dom': 10.4.0
      '@testing-library/user-event': 14.6.1(@testing-library/dom@10.4.0)
      '@vitest/mocker': 3.2.4(vite@7.0.6(@types/node@24.1.0))
      '@vitest/utils': 3.2.4
      magic-string: 0.30.17
      sirv: 3.0.1
      tinyrainbow: 2.0.0
      vitest: 3.2.4(@types/node@24.1.0)(@vitest/browser@3.2.4)
      ws: 8.18.3
    optionalDependencies:
      playwright: 1.54.1
    transitivePeerDependencies:
      - bufferutil
      - msw
      - utf-8-validate
      - vite

  '@vitest/coverage-v8@3.2.4(@vitest/browser@3.2.4)(vitest@3.2.4)':
    dependencies:
      '@ampproject/remapping': 2.3.0
      '@bcoe/v8-coverage': 1.0.2
      ast-v8-to-istanbul: 0.3.3
      debug: 4.4.1
      istanbul-lib-coverage: 3.2.2
      istanbul-lib-report: 3.0.1
      istanbul-lib-source-maps: 5.0.6
      istanbul-reports: 3.1.7
      magic-string: 0.30.17
      magicast: 0.3.5
      std-env: 3.9.0
      test-exclude: 7.0.1
      tinyrainbow: 2.0.0
      vitest: 3.2.4(@types/node@24.1.0)(@vitest/browser@3.2.4)
    optionalDependencies:
      '@vitest/browser': 3.2.4(playwright@1.54.1)(vite@7.0.6(@types/node@24.1.0))(vitest@3.2.4)
    transitivePeerDependencies:
      - supports-color

  '@vitest/expect@3.2.4':
    dependencies:
      '@types/chai': 5.2.2
      '@vitest/spy': 3.2.4
      '@vitest/utils': 3.2.4
      chai: 5.2.1
      tinyrainbow: 2.0.0

  '@vitest/mocker@3.2.4(vite@7.0.6(@types/node@24.1.0))':
    dependencies:
      '@vitest/spy': 3.2.4
      estree-walker: 3.0.3
      magic-string: 0.30.17
    optionalDependencies:
      vite: 7.0.6(@types/node@24.1.0)

  '@vitest/pretty-format@3.2.4':
    dependencies:
      tinyrainbow: 2.0.0

  '@vitest/runner@3.2.4':
    dependencies:
      '@vitest/utils': 3.2.4
      pathe: 2.0.3
      strip-literal: 3.0.0

  '@vitest/snapshot@3.2.4':
    dependencies:
      '@vitest/pretty-format': 3.2.4
      magic-string: 0.30.17
      pathe: 2.0.3

  '@vitest/spy@3.2.4':
    dependencies:
      tinyspy: 4.0.3

  '@vitest/utils@3.2.4':
    dependencies:
      '@vitest/pretty-format': 3.2.4
      loupe: 3.2.0
      tinyrainbow: 2.0.0

  acorn-jsx@5.3.2(acorn@8.15.0):
    dependencies:
      acorn: 8.15.0

  acorn@8.15.0: {}

  ajv@6.12.6:
    dependencies:
      fast-deep-equal: 3.1.3
      fast-json-stable-stringify: 2.1.0
      json-schema-traverse: 0.4.1
      uri-js: 4.4.1

  ansi-regex@5.0.1: {}

  ansi-regex@6.1.0: {}

  ansi-styles@4.3.0:
    dependencies:
      color-convert: 2.0.1

  ansi-styles@5.2.0: {}

  ansi-styles@6.2.1: {}

  argparse@2.0.1: {}

  aria-query@5.3.0:
    dependencies:
      dequal: 2.0.3

  aria-query@5.3.2: {}

  assertion-error@2.0.1: {}

  ast-types@0.16.1:
    dependencies:
      tslib: 2.8.1

  ast-v8-to-istanbul@0.3.3:
    dependencies:
      '@jridgewell/trace-mapping': 0.3.29
      estree-walker: 3.0.3
      js-tokens: 9.0.1

  axe-core@4.10.3: {}

  axobject-query@4.1.0: {}

  balanced-match@1.0.2: {}

  better-opn@3.0.2:
    dependencies:
      open: 8.4.2

  brace-expansion@1.1.12:
    dependencies:
      balanced-match: 1.0.2
      concat-map: 0.0.1

  brace-expansion@2.0.2:
    dependencies:
      balanced-match: 1.0.2

  braces@3.0.3:
    dependencies:
      fill-range: 7.1.1

  cac@6.7.14: {}

  callsites@3.1.0: {}

  chai@5.2.1:
    dependencies:
      assertion-error: 2.0.1
      check-error: 2.1.1
      deep-eql: 5.0.2
      loupe: 3.2.0
      pathval: 2.0.1

  chalk@4.1.2:
    dependencies:
      ansi-styles: 4.3.0
      supports-color: 7.2.0

  check-error@2.1.1: {}

  chokidar@4.0.3:
    dependencies:
      readdirp: 4.1.2

  chromatic@12.2.0: {}

  clsx@2.1.1: {}

  color-convert@2.0.1:
    dependencies:
      color-name: 1.1.4

  color-name@1.1.4: {}

  commondir@1.0.1: {}

  concat-map@0.0.1: {}

  cookie@0.6.0: {}

  cross-spawn@7.0.6:
    dependencies:
      path-key: 3.1.1
      shebang-command: 2.0.0
      which: 2.0.2

  css.escape@1.5.1: {}

  cssesc@3.0.0: {}

  csstype@3.1.3: {}

  debug@4.4.1:
    dependencies:
      ms: 2.1.3

  dedent-js@1.0.1: {}

  dedent@1.6.0: {}

  deep-eql@5.0.2: {}

  deep-is@0.1.4: {}

  deepmerge@4.3.1: {}

  define-lazy-prop@2.0.0: {}

  dequal@2.0.3: {}

  devalue@5.1.1: {}

  dom-accessibility-api@0.5.16: {}

  dom-accessibility-api@0.6.3: {}

  eastasianwidth@0.2.0: {}

  emoji-regex@8.0.0: {}

  emoji-regex@9.2.2: {}

  es-module-lexer@1.7.0: {}

  es-toolkit@1.39.8: {}

  esbuild-register@3.6.0(esbuild@0.25.8):
    dependencies:
      debug: 4.4.1
      esbuild: 0.25.8
    transitivePeerDependencies:
      - supports-color

  esbuild@0.25.8:
    optionalDependencies:
      '@esbuild/aix-ppc64': 0.25.8
      '@esbuild/android-arm': 0.25.8
      '@esbuild/android-arm64': 0.25.8
      '@esbuild/android-x64': 0.25.8
      '@esbuild/darwin-arm64': 0.25.8
      '@esbuild/darwin-x64': 0.25.8
      '@esbuild/freebsd-arm64': 0.25.8
      '@esbuild/freebsd-x64': 0.25.8
      '@esbuild/linux-arm': 0.25.8
      '@esbuild/linux-arm64': 0.25.8
      '@esbuild/linux-ia32': 0.25.8
      '@esbuild/linux-loong64': 0.25.8
      '@esbuild/linux-mips64el': 0.25.8
      '@esbuild/linux-ppc64': 0.25.8
      '@esbuild/linux-riscv64': 0.25.8
      '@esbuild/linux-s390x': 0.25.8
      '@esbuild/linux-x64': 0.25.8
      '@esbuild/netbsd-arm64': 0.25.8
      '@esbuild/netbsd-x64': 0.25.8
      '@esbuild/openbsd-arm64': 0.25.8
      '@esbuild/openbsd-x64': 0.25.8
      '@esbuild/openharmony-arm64': 0.25.8
      '@esbuild/sunos-x64': 0.25.8
      '@esbuild/win32-arm64': 0.25.8
      '@esbuild/win32-ia32': 0.25.8
      '@esbuild/win32-x64': 0.25.8

  escape-string-regexp@4.0.0: {}

  eslint-config-prettier@10.1.8(eslint@9.32.0):
    dependencies:
      eslint: 9.32.0

  eslint-plugin-storybook@9.0.18(eslint@9.32.0)(storybook@9.0.18(@testing-library/dom@10.4.0)(prettier@3.6.2))(typescript@5.8.3):
    dependencies:
      '@typescript-eslint/utils': 8.38.0(eslint@9.32.0)(typescript@5.8.3)
      eslint: 9.32.0
      storybook: 9.0.18(@testing-library/dom@10.4.0)(prettier@3.6.2)
    transitivePeerDependencies:
      - supports-color
      - typescript

  eslint-plugin-svelte@3.11.0(eslint@9.32.0)(svelte@5.36.17):
    dependencies:
      '@eslint-community/eslint-utils': 4.7.0(eslint@9.32.0)
      '@jridgewell/sourcemap-codec': 1.5.4
      eslint: 9.32.0
      esutils: 2.0.3
      globals: 16.3.0
      known-css-properties: 0.37.0
      postcss: 8.5.6
      postcss-load-config: 3.1.4(postcss@8.5.6)
      postcss-safe-parser: 7.0.1(postcss@8.5.6)
      semver: 7.7.2
      svelte-eslint-parser: 1.3.0(svelte@5.36.17)
    optionalDependencies:
      svelte: 5.36.17
    transitivePeerDependencies:
      - ts-node

  eslint-scope@8.4.0:
    dependencies:
      esrecurse: 4.3.0
      estraverse: 5.3.0

  eslint-visitor-keys@3.4.3: {}

  eslint-visitor-keys@4.2.1: {}

  eslint@9.32.0:
    dependencies:
      '@eslint-community/eslint-utils': 4.7.0(eslint@9.32.0)
      '@eslint-community/regexpp': 4.12.1
      '@eslint/config-array': 0.21.0
      '@eslint/config-helpers': 0.3.0
      '@eslint/core': 0.15.1
      '@eslint/eslintrc': 3.3.1
      '@eslint/js': 9.32.0
      '@eslint/plugin-kit': 0.3.4
      '@humanfs/node': 0.16.6
      '@humanwhocodes/module-importer': 1.0.1
      '@humanwhocodes/retry': 0.4.3
      '@types/estree': 1.0.8
      '@types/json-schema': 7.0.15
      ajv: 6.12.6
      chalk: 4.1.2
      cross-spawn: 7.0.6
      debug: 4.4.1
      escape-string-regexp: 4.0.0
      eslint-scope: 8.4.0
      eslint-visitor-keys: 4.2.1
      espree: 10.4.0
      esquery: 1.6.0
      esutils: 2.0.3
      fast-deep-equal: 3.1.3
      file-entry-cache: 8.0.0
      find-up: 5.0.0
      glob-parent: 6.0.2
      ignore: 5.3.2
      imurmurhash: 0.1.4
      is-glob: 4.0.3
      json-stable-stringify-without-jsonify: 1.0.1
      lodash.merge: 4.6.2
      minimatch: 3.1.2
      natural-compare: 1.4.0
      optionator: 0.9.4
    transitivePeerDependencies:
      - supports-color

  esm-env@1.2.2: {}

  espree@10.4.0:
    dependencies:
      acorn: 8.15.0
      acorn-jsx: 5.3.2(acorn@8.15.0)
      eslint-visitor-keys: 4.2.1

  esprima@4.0.1: {}

  esquery@1.6.0:
    dependencies:
      estraverse: 5.3.0

  esrap@1.2.2:
    dependencies:
      '@jridgewell/sourcemap-codec': 1.5.4
      '@types/estree': 1.0.8

  esrap@1.4.9:
    dependencies:
      '@jridgewell/sourcemap-codec': 1.5.4

  esrap@2.1.0:
    dependencies:
      '@jridgewell/sourcemap-codec': 1.5.4

  esrecurse@4.3.0:
    dependencies:
      estraverse: 5.3.0

  estraverse@5.3.0: {}

  estree-walker@2.0.2: {}

  estree-walker@3.0.3:
    dependencies:
      '@types/estree': 1.0.8

  esutils@2.0.3: {}

  expect-type@1.2.2: {}

  fast-deep-equal@3.1.3: {}

  fast-glob@3.3.3:
    dependencies:
      '@nodelib/fs.stat': 2.0.5
      '@nodelib/fs.walk': 1.2.8
      glob-parent: 5.1.2
      merge2: 1.4.1
      micromatch: 4.0.8

  fast-json-stable-stringify@2.1.0: {}

  fast-levenshtein@2.0.6: {}

  fastq@1.19.1:
    dependencies:
      reusify: 1.1.0

  fdir@6.4.6(picomatch@4.0.3):
    optionalDependencies:
      picomatch: 4.0.3

  file-entry-cache@8.0.0:
    dependencies:
      flat-cache: 4.0.1

  filesize@10.1.6: {}

  fill-range@7.1.1:
    dependencies:
      to-regex-range: 5.0.1

  find-up@5.0.0:
    dependencies:
      locate-path: 6.0.0
      path-exists: 4.0.0

  flat-cache@4.0.1:
    dependencies:
      flatted: 3.3.3
      keyv: 4.5.4

  flatted@3.3.3: {}

  foreground-child@3.3.1:
    dependencies:
      cross-spawn: 7.0.6
      signal-exit: 4.1.0

  fsevents@2.3.2:
    optional: true

  fsevents@2.3.3:
    optional: true

  function-bind@1.1.2: {}

  glob-parent@5.1.2:
    dependencies:
      is-glob: 4.0.3

  glob-parent@6.0.2:
    dependencies:
      is-glob: 4.0.3

  glob@10.4.5:
    dependencies:
      foreground-child: 3.3.1
      jackspeak: 3.4.3
      minimatch: 9.0.5
      minipass: 7.1.2
      package-json-from-dist: 1.0.1
      path-scurry: 1.11.1

  globals@14.0.0: {}

  globals@16.3.0: {}

  graceful-fs@4.2.11:
    optional: true

  graphemer@1.4.0: {}

  graphql@16.11.0: {}

  has-flag@4.0.0: {}

  hasown@2.0.2:
    dependencies:
      function-bind: 1.1.2

  html-escaper@2.0.2: {}

  ignore@5.3.2: {}

  ignore@7.0.5: {}

  import-fresh@3.3.1:
    dependencies:
      parent-module: 1.0.1
      resolve-from: 4.0.0

  imurmurhash@0.1.4: {}

  indent-string@4.0.0: {}

  is-core-module@2.16.1:
    dependencies:
      hasown: 2.0.2

  is-docker@2.2.1: {}

  is-extglob@2.1.1: {}

  is-fullwidth-code-point@3.0.0: {}

  is-glob@4.0.3:
    dependencies:
      is-extglob: 2.1.1

  is-module@1.0.0: {}

  is-number@7.0.0: {}

  is-reference@1.2.1:
    dependencies:
      '@types/estree': 1.0.8

  is-reference@3.0.3:
    dependencies:
      '@types/estree': 1.0.8

  is-wsl@2.2.0:
    dependencies:
      is-docker: 2.2.1

  isexe@2.0.0: {}

  istanbul-lib-coverage@3.2.2: {}

  istanbul-lib-report@3.0.1:
    dependencies:
      istanbul-lib-coverage: 3.2.2
      make-dir: 4.0.0
      supports-color: 7.2.0

  istanbul-lib-source-maps@5.0.6:
    dependencies:
      '@jridgewell/trace-mapping': 0.3.29
      debug: 4.4.1
      istanbul-lib-coverage: 3.2.2
    transitivePeerDependencies:
      - supports-color

  istanbul-reports@3.1.7:
    dependencies:
      html-escaper: 2.0.2
      istanbul-lib-report: 3.0.1

  jackspeak@3.4.3:
    dependencies:
      '@isaacs/cliui': 8.0.2
    optionalDependencies:
      '@pkgjs/parseargs': 0.11.0

  js-tokens@4.0.0: {}

  js-tokens@9.0.1: {}

  js-yaml@4.1.0:
    dependencies:
      argparse: 2.0.1

  json-buffer@3.0.1: {}

  json-schema-traverse@0.4.1: {}

  json-stable-stringify-without-jsonify@1.0.1: {}

  jsonfile@6.1.0:
    dependencies:
      universalify: 2.0.1
    optionalDependencies:
      graceful-fs: 4.2.11

  keyv@4.5.4:
    dependencies:
      json-buffer: 3.0.1

  kleur@3.0.3: {}

  kleur@4.1.5: {}

  known-css-properties@0.37.0: {}

  levn@0.4.1:
    dependencies:
      prelude-ls: 1.2.1
      type-check: 0.4.0

  lilconfig@2.1.0: {}

  locate-character@3.0.0: {}

  locate-path@6.0.0:
    dependencies:
      p-locate: 5.0.0

  lodash.merge@4.6.2: {}

  lodash@4.17.21: {}

  loupe@3.2.0: {}

  lower-case@2.0.2:
    dependencies:
      tslib: 2.8.1

  lru-cache@10.4.3: {}

  lz-string@1.5.0: {}

  magic-string@0.30.17:
    dependencies:
      '@jridgewell/sourcemap-codec': 1.5.4

  magicast@0.3.5:
    dependencies:
      '@babel/parser': 7.28.0
      '@babel/types': 7.28.2
      source-map-js: 1.2.1

  make-dir@4.0.0:
    dependencies:
      semver: 7.7.2

  merge2@1.4.1: {}

  micromatch@4.0.8:
    dependencies:
      braces: 3.0.3
      picomatch: 2.3.1

  min-indent@1.0.1: {}

  minimatch@3.1.2:
    dependencies:
      brace-expansion: 1.1.12

  minimatch@9.0.5:
    dependencies:
      brace-expansion: 2.0.2

  minipass@7.1.2: {}

  mri@1.2.0: {}

  mrmime@2.0.1: {}

  ms@2.1.3: {}

  nanoid@3.3.11: {}

  natural-compare@1.4.0: {}

  no-case@3.0.4:
    dependencies:
      lower-case: 2.0.2
      tslib: 2.8.1

  open@8.4.2:
    dependencies:
      define-lazy-prop: 2.0.0
      is-docker: 2.2.1
      is-wsl: 2.2.0

  optionator@0.9.4:
    dependencies:
      deep-is: 0.1.4
      fast-levenshtein: 2.0.6
      levn: 0.4.1
      prelude-ls: 1.2.1
      type-check: 0.4.0
      word-wrap: 1.2.5

  p-limit@3.1.0:
    dependencies:
      yocto-queue: 0.1.0

  p-locate@5.0.0:
    dependencies:
      p-limit: 3.1.0

  package-json-from-dist@1.0.1: {}

  parent-module@1.0.1:
    dependencies:
      callsites: 3.1.0

  pascal-case@3.1.2:
    dependencies:
      no-case: 3.0.4
      tslib: 2.8.1

  path-exists@4.0.0: {}

  path-key@3.1.1: {}

  path-parse@1.0.7: {}

  path-scurry@1.11.1:
    dependencies:
      lru-cache: 10.4.3
      minipass: 7.1.2

  pathe@2.0.3: {}

  pathval@2.0.1: {}

  picocolors@1.1.1: {}

  picomatch@2.3.1: {}

  picomatch@4.0.3: {}

  playwright-core@1.54.1: {}

  playwright@1.54.1:
    dependencies:
      playwright-core: 1.54.1
    optionalDependencies:
      fsevents: 2.3.2

  postcss-load-config@3.1.4(postcss@8.5.6):
    dependencies:
      lilconfig: 2.1.0
      yaml: 1.10.2
    optionalDependencies:
      postcss: 8.5.6

  postcss-safe-parser@7.0.1(postcss@8.5.6):
    dependencies:
      postcss: 8.5.6

  postcss-scss@4.0.9(postcss@8.5.6):
    dependencies:
      postcss: 8.5.6

  postcss-selector-parser@7.1.0:
    dependencies:
      cssesc: 3.0.0
      util-deprecate: 1.0.2

  postcss@8.5.6:
    dependencies:
      nanoid: 3.3.11
      picocolors: 1.1.1
      source-map-js: 1.2.1

  prelude-ls@1.2.1: {}

  prettier-plugin-svelte@3.4.0(prettier@3.6.2)(svelte@5.36.17):
    dependencies:
      prettier: 3.6.2
      svelte: 5.36.17

  prettier@3.6.2: {}

  pretty-format@27.5.1:
    dependencies:
      ansi-regex: 5.0.1
      ansi-styles: 5.2.0
      react-is: 17.0.2

  prompts@2.4.2:
    dependencies:
      kleur: 3.0.3
      sisteransi: 1.0.5

  punycode@2.3.1: {}

  queue-microtask@1.2.3: {}

  react-dom@19.1.0(react@19.1.0):
    dependencies:
      react: 19.1.0
      scheduler: 0.26.0

  react-is@17.0.2: {}

  react@19.1.0: {}

  readdirp@4.1.2: {}

  recast@0.23.11:
    dependencies:
      ast-types: 0.16.1
      esprima: 4.0.1
      source-map: 0.6.1
      tiny-invariant: 1.3.3
      tslib: 2.8.1

  redent@3.0.0:
    dependencies:
      indent-string: 4.0.0
      strip-indent: 3.0.0

  resolve-from@4.0.0: {}

  resolve@1.22.10:
    dependencies:
      is-core-module: 2.16.1
      path-parse: 1.0.7
      supports-preserve-symlinks-flag: 1.0.0

  reusify@1.1.0: {}

  rollup@4.45.1:
    dependencies:
      '@types/estree': 1.0.8
    optionalDependencies:
      '@rollup/rollup-android-arm-eabi': 4.45.1
      '@rollup/rollup-android-arm64': 4.45.1
      '@rollup/rollup-darwin-arm64': 4.45.1
      '@rollup/rollup-darwin-x64': 4.45.1
      '@rollup/rollup-freebsd-arm64': 4.45.1
      '@rollup/rollup-freebsd-x64': 4.45.1
      '@rollup/rollup-linux-arm-gnueabihf': 4.45.1
      '@rollup/rollup-linux-arm-musleabihf': 4.45.1
      '@rollup/rollup-linux-arm64-gnu': 4.45.1
      '@rollup/rollup-linux-arm64-musl': 4.45.1
      '@rollup/rollup-linux-loongarch64-gnu': 4.45.1
      '@rollup/rollup-linux-powerpc64le-gnu': 4.45.1
      '@rollup/rollup-linux-riscv64-gnu': 4.45.1
      '@rollup/rollup-linux-riscv64-musl': 4.45.1
      '@rollup/rollup-linux-s390x-gnu': 4.45.1
      '@rollup/rollup-linux-x64-gnu': 4.45.1
      '@rollup/rollup-linux-x64-musl': 4.45.1
      '@rollup/rollup-win32-arm64-msvc': 4.45.1
      '@rollup/rollup-win32-ia32-msvc': 4.45.1
      '@rollup/rollup-win32-x64-msvc': 4.45.1
      fsevents: 2.3.3

  run-parallel@1.2.0:
    dependencies:
      queue-microtask: 1.2.3

  sade@1.8.1:
    dependencies:
      mri: 1.2.0

  scheduler@0.26.0: {}

  semver@7.7.2: {}

  set-cookie-parser@2.7.1: {}

  shebang-command@2.0.0:
    dependencies:
      shebang-regex: 3.0.0

  shebang-regex@3.0.0: {}

  siginfo@2.0.0: {}

  signal-exit@4.1.0: {}

  sirv@3.0.1:
    dependencies:
      '@polka/url': 1.0.0-next.29
      mrmime: 2.0.1
      totalist: 3.0.1

  sisteransi@1.0.5: {}

  source-map-js@1.2.1: {}

  source-map@0.6.1: {}

  stackback@0.0.2: {}

  std-env@3.9.0: {}

  storybook@9.0.18(@testing-library/dom@10.4.0)(prettier@3.6.2):
    dependencies:
      '@storybook/global': 5.0.0
      '@testing-library/jest-dom': 6.6.4
      '@testing-library/user-event': 14.6.1(@testing-library/dom@10.4.0)
      '@vitest/expect': 3.2.4
      '@vitest/spy': 3.2.4
      better-opn: 3.0.2
      esbuild: 0.25.8
      esbuild-register: 3.6.0(esbuild@0.25.8)
      recast: 0.23.11
      semver: 7.7.2
      ws: 8.18.3
    optionalDependencies:
      prettier: 3.6.2
    transitivePeerDependencies:
      - '@testing-library/dom'
      - bufferutil
      - supports-color
      - utf-8-validate

  string-width@4.2.3:
    dependencies:
      emoji-regex: 8.0.0
      is-fullwidth-code-point: 3.0.0
      strip-ansi: 6.0.1

  string-width@5.1.2:
    dependencies:
      eastasianwidth: 0.2.0
      emoji-regex: 9.2.2
      strip-ansi: 7.1.0

  strip-ansi@6.0.1:
    dependencies:
      ansi-regex: 5.0.1

  strip-ansi@7.1.0:
    dependencies:
      ansi-regex: 6.1.0

  strip-indent@3.0.0:
    dependencies:
      min-indent: 1.0.1

  strip-json-comments@3.1.1: {}

  strip-literal@3.0.0:
    dependencies:
      js-tokens: 9.0.1

  supports-color@7.2.0:
    dependencies:
      has-flag: 4.0.0

  supports-preserve-symlinks-flag@1.0.0: {}

  svelte-ast-print@0.4.2(svelte@5.36.17):
    dependencies:
      esrap: 1.2.2
      svelte: 5.36.17
      zimmerframe: 1.1.2

  svelte-check@4.3.0(picomatch@4.0.3)(svelte@5.36.17)(typescript@5.8.3):
    dependencies:
      '@jridgewell/trace-mapping': 0.3.29
      chokidar: 4.0.3
      fdir: 6.4.6(picomatch@4.0.3)
      picocolors: 1.1.1
      sade: 1.8.1
      svelte: 5.36.17
      typescript: 5.8.3
    transitivePeerDependencies:
      - picomatch

  svelte-eslint-parser@1.3.0(svelte@5.36.17):
    dependencies:
      eslint-scope: 8.4.0
      eslint-visitor-keys: 4.2.1
      espree: 10.4.0
      postcss: 8.5.6
      postcss-scss: 4.0.9(postcss@8.5.6)
      postcss-selector-parser: 7.1.0
    optionalDependencies:
      svelte: 5.36.17

  svelte2tsx@0.7.41(svelte@5.36.17)(typescript@5.8.3):
    dependencies:
      dedent-js: 1.0.1
      pascal-case: 3.1.2
      svelte: 5.36.17
      typescript: 5.8.3

  svelte@5.36.17:
    dependencies:
      '@ampproject/remapping': 2.3.0
      '@jridgewell/sourcemap-codec': 1.5.4
      '@sveltejs/acorn-typescript': 1.0.5(acorn@8.15.0)
      '@types/estree': 1.0.8
      acorn: 8.15.0
      aria-query: 5.3.2
      axobject-query: 4.1.0
      clsx: 2.1.1
      esm-env: 1.2.2
      esrap: 2.1.0
      is-reference: 3.0.3
      locate-character: 3.0.0
      magic-string: 0.30.17
      zimmerframe: 1.1.2

  test-exclude@7.0.1:
    dependencies:
      '@istanbuljs/schema': 0.1.3
      glob: 10.4.5
      minimatch: 9.0.5

  tiny-invariant@1.3.3: {}

  tinybench@2.9.0: {}

  tinyexec@0.3.2: {}

  tinyglobby@0.2.14:
    dependencies:
      fdir: 6.4.6(picomatch@4.0.3)
      picomatch: 4.0.3

  tinypool@1.1.1: {}

  tinyrainbow@2.0.0: {}

  tinyspy@4.0.3: {}

  to-regex-range@5.0.1:
    dependencies:
      is-number: 7.0.0

  totalist@3.0.1: {}

  ts-api-utils@2.1.0(typescript@5.8.3):
    dependencies:
      typescript: 5.8.3

  ts-dedent@2.2.0: {}

  tslib@2.8.1: {}

  type-check@0.4.0:
    dependencies:
      prelude-ls: 1.2.1

  type-fest@2.19.0: {}

  typescript-eslint@8.38.0(eslint@9.32.0)(typescript@5.8.3):
    dependencies:
      '@typescript-eslint/eslint-plugin': 8.38.0(@typescript-eslint/parser@8.38.0(eslint@9.32.0)(typescript@5.8.3))(eslint@9.32.0)(typescript@5.8.3)
      '@typescript-eslint/parser': 8.38.0(eslint@9.32.0)(typescript@5.8.3)
      '@typescript-eslint/typescript-estree': 8.38.0(typescript@5.8.3)
      '@typescript-eslint/utils': 8.38.0(eslint@9.32.0)(typescript@5.8.3)
      eslint: 9.32.0
      typescript: 5.8.3
    transitivePeerDependencies:
      - supports-color

  typescript@5.8.3: {}

  undici-types@7.8.0: {}

  universalify@2.0.1: {}

  unplugin@1.16.1:
    dependencies:
      acorn: 8.15.0
      webpack-virtual-modules: 0.6.2

  uri-js@4.4.1:
    dependencies:
      punycode: 2.3.1

  util-deprecate@1.0.2: {}

  uuid@11.1.0: {}
<<<<<<< HEAD
=======
  
>>>>>>> 6f66efdf
  vite-node@3.2.4(@types/node@24.1.0):
    dependencies:
      cac: 6.7.14
      debug: 4.4.1
      es-module-lexer: 1.7.0
      pathe: 2.0.3
      vite: 7.0.6(@types/node@24.1.0)
    transitivePeerDependencies:
      - '@types/node'
      - jiti
      - less
      - lightningcss
      - sass
      - sass-embedded
      - stylus
      - sugarss
      - supports-color
      - terser
      - tsx
      - yaml

  vite@7.0.6(@types/node@24.1.0):
    dependencies:
      esbuild: 0.25.8
      fdir: 6.4.6(picomatch@4.0.3)
      picomatch: 4.0.3
      postcss: 8.5.6
      rollup: 4.45.1
      tinyglobby: 0.2.14
    optionalDependencies:
      '@types/node': 24.1.0
      fsevents: 2.3.3

  vitefu@1.1.1(vite@7.0.6(@types/node@24.1.0)):
    optionalDependencies:
      vite: 7.0.6(@types/node@24.1.0)

  vitest-browser-svelte@1.0.0(@vitest/browser@3.2.4)(svelte@5.36.17)(vitest@3.2.4):
    dependencies:
      '@vitest/browser': 3.2.4(playwright@1.54.1)(vite@7.0.6(@types/node@24.1.0))(vitest@3.2.4)
      svelte: 5.36.17
      vitest: 3.2.4(@types/node@24.1.0)(@vitest/browser@3.2.4)

  vitest@3.2.4(@types/node@24.1.0)(@vitest/browser@3.2.4):
    dependencies:
      '@types/chai': 5.2.2
      '@vitest/expect': 3.2.4
      '@vitest/mocker': 3.2.4(vite@7.0.6(@types/node@24.1.0))
      '@vitest/pretty-format': 3.2.4
      '@vitest/runner': 3.2.4
      '@vitest/snapshot': 3.2.4
      '@vitest/spy': 3.2.4
      '@vitest/utils': 3.2.4
      chai: 5.2.1
      debug: 4.4.1
      expect-type: 1.2.2
      magic-string: 0.30.17
      pathe: 2.0.3
      picomatch: 4.0.3
      std-env: 3.9.0
      tinybench: 2.9.0
      tinyexec: 0.3.2
      tinyglobby: 0.2.14
      tinypool: 1.1.1
      tinyrainbow: 2.0.0
      vite: 7.0.6(@types/node@24.1.0)
      vite-node: 3.2.4(@types/node@24.1.0)
      why-is-node-running: 2.3.0
    optionalDependencies:
      '@types/node': 24.1.0
      '@vitest/browser': 3.2.4(playwright@1.54.1)(vite@7.0.6(@types/node@24.1.0))(vitest@3.2.4)
    transitivePeerDependencies:
      - jiti
      - less
      - lightningcss
      - msw
      - sass
      - sass-embedded
      - stylus
      - sugarss
      - supports-color
      - terser
      - tsx
      - yaml

  webpack-virtual-modules@0.6.2: {}

  which@2.0.2:
    dependencies:
      isexe: 2.0.0

  why-is-node-running@2.3.0:
    dependencies:
      siginfo: 2.0.0
      stackback: 0.0.2

  wonka@6.3.5: {}

  word-wrap@1.2.5: {}

  wrap-ansi@7.0.0:
    dependencies:
      ansi-styles: 4.3.0
      string-width: 4.2.3
      strip-ansi: 6.0.1

  wrap-ansi@8.1.0:
    dependencies:
      ansi-styles: 6.2.1
      string-width: 5.1.2
      strip-ansi: 7.1.0

  ws@8.18.3: {}

  yaml@1.10.2: {}

  yocto-queue@0.1.0: {}

  zimmerframe@1.1.2: {}<|MERGE_RESOLUTION|>--- conflicted
+++ resolved
@@ -56,18 +56,12 @@
         version: 6.6.4
       '@testing-library/svelte':
         specifier: ^5.2.8
-<<<<<<< HEAD
       '@testing-library/user-event':
         specifier: ^14.6.1
         version: 14.6.1(@testing-library/dom@10.4.0)
       '@types/uuid':
         specifier: ^10.0.0
         version: 10.0.0
-        version: 5.2.8(svelte@5.36.17)(vite@7.0.6(@types/node@24.1.0))(vitest@3.2.4)
-      '@types/node':
-        specifier: ^24
-        version: 24.1.0
-=======
         version: 5.2.8(svelte@5.36.17)(vite@7.0.6(@types/node@24.1.0))(vitest@3.2.4)
       '@testing-library/user-event':
         specifier: ^14.6.1
@@ -78,7 +72,6 @@
       '@types/uuid':
         specifier: ^10.0.0
         version: 10.0.0
->>>>>>> 6f66efdf
       '@vitest/browser':
         specifier: ^3.2.3
         version: 3.2.4(playwright@1.54.1)(vite@7.0.6(@types/node@24.1.0))(vitest@3.2.4)
@@ -3786,10 +3779,7 @@
   util-deprecate@1.0.2: {}
 
   uuid@11.1.0: {}
-<<<<<<< HEAD
-=======
   
->>>>>>> 6f66efdf
   vite-node@3.2.4(@types/node@24.1.0):
     dependencies:
       cac: 6.7.14
