--- conflicted
+++ resolved
@@ -32,13 +32,9 @@
 		"@testing-library/jest-dom": "^6.6.4",
 		"@testing-library/svelte": "^5.2.8",
 		"@testing-library/user-event": "^14.6.1",
-<<<<<<< HEAD
 		"@types/uuid": "^10.0.0",
 		"@types/node": "^24",
-=======
-		"@types/node": "^24",
 		"@types/uuid": "^10.0.0",
->>>>>>> 6f66efdf
 		"@vitest/browser": "^3.2.3",
 		"@vitest/coverage-v8": "^3.2.4",
 		"eslint": "^9.18.0",
