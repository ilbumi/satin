--- conflicted
+++ resolved
@@ -17,14 +17,11 @@
 	}
 }));
 
-<<<<<<< HEAD
-=======
 // Mock $app/navigation to prevent navigation errors
 vi.mock('$app/navigation', () => ({
 	goto: vi.fn()
 }));
 
->>>>>>> 6f66efdf
 // Mock annotationStore
 vi.mock('$lib/stores/annotationStore', () => ({
 	annotationStore: {
@@ -50,13 +47,8 @@
 	it('should render redirect page components', async () => {
 		render(Page);
 
-<<<<<<< HEAD
-		// Check for annotation workspace which should be present
-		await expect.element(page.getByRole('heading', { name: /annotations/i })).toBeInTheDocument();
-=======
 		// Check for redirect loading message
 		await expect.element(page.getByText(/redirecting to projects/i)).toBeInTheDocument();
->>>>>>> 6f66efdf
 
 		// Check for loading redirect container
 		const loadingContainer = document.querySelector('.loading-redirect');
